--- conflicted
+++ resolved
@@ -23,11 +23,11 @@
 import Appointments from "./components/patient/Appointments";
 import Schedule from "./components/doctor/Schedule";
 import HealthLogs from "./components/patient/HealthLogs";
-<<<<<<< HEAD
+
 import Notifications from "./pages/Notifications";
-=======
+
 import PrivacyPolicy from "./pages/privacy";
->>>>>>> df518ea9
+
 
 import Feature from "./pages/Feature";
 
@@ -133,12 +133,9 @@
       <Route path="/privacy-policy" element={<PrivacyPolicy />} />
 
 
-<<<<<<< HEAD
+
       <Route path="/about" element={<AboutPage />} />
 
-=======
-      
->>>>>>> df518ea9
       {/* Auth Routes - Redirect authenticated users */}
 
       <Route
