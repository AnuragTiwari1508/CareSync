import React, { useState } from "react";
import { Link } from "react-router-dom";
<<<<<<< HEAD
import { ArrowLeft } from "lucide-react";
import Navbar from '../components/common/Navbar';
import Footer from '../pages/Footer'
=======
import { ArrowLeft, Search } from "lucide-react";
>>>>>>> e1b5f6d4

export default function Blog() {
  const [search, setSearch] = useState("");

  const posts = [
    {
      id: 1,
      title: "The Future of Healthcare Technology",
      excerpt:
        "Discover how AI, telemedicine, and blockchain are reshaping the healthcare industry for patients and providers.",
      date: "August 10, 2025",
      author: "Dr. Emily Carter",
      image: "src/assets/Screenshot 2025-08-17 225634.png",
    },
    {
      id: 2,
      title: "Improving Patient Care with Collaboration",
      excerpt:
        "Seamless collaboration between doctors, patients, and pharmacists can drastically improve treatment outcomes.",
      date: "August 5, 2025",
      author: "Michael Johnson",
      image: "src/assets/Screenshot 2025-08-17 225209.png",
    },
    {
      id: 3,
      title: "Data Security in Healthcare",
      excerpt:
        "Learn how modern encryption and compliance standards protect sensitive patient information.",
      date: "July 28, 2025",
      author: "Sophia Williams",
      image:
        "https://images.unsplash.com/photo-1584433144859-1fc3ab64a957?w=800&q=80",
    },
  ];

  // Filtered posts based on search
  const filteredPosts = posts.filter(
    (post) =>
      post.title.toLowerCase().includes(search.toLowerCase()) ||
      post.author.toLowerCase().includes(search.toLowerCase())
  );

  return (
    <>
    <Navbar />
    <div className="bg-gradient-to-br dark:from-gray-900 dark:to-gray-950 min-h-screen py-8 md:py-16 px-4 sm:px-6 lg:px-8 relative">
      {/* Back Button */}
      <Link
        to="/"
        className="fixed md:absolute z-10 mt-4 md:mt-12 top-4 md:top-6 left-4 md:left-6 flex items-center gap-2 text-green-700 dark:text-green-300 font-semibold hover:scale-105 transition-transform bg-white/80 dark:bg-gray-800/80 backdrop-blur-sm rounded-full p-2 md:p-0 md:bg-transparent md:dark:bg-transparent md:backdrop-blur-none"
      >
        <ArrowLeft className="w-4 h-4 md:w-5 md:h-5" />
        <span className="hidden md:inline">Back</span>
      </Link>

      {/* Page Title */}
<<<<<<< HEAD
      <h1 className="text-3xl sm:text-4xl md:text-5xl mt-16 md:mt-20 font-extrabold text-center text-emerald-600 dark:text-emerald-400 mb-8 md:mb-14 drop-shadow-lg">
=======
      <h1 className="text-5xl font-extrabold text-center text-green-800 dark:text-green-200 mb-10 drop-shadow-lg">
>>>>>>> e1b5f6d4
        Our Blog
      </h1>

      {/* Search Bar */}
      <div className="flex items-center justify-center mb-12">
        <div className="relative w-full max-w-md">
          <input
            type="text"
            placeholder="Search blogs by title or author..."
            value={search}
            onChange={(e) => setSearch(e.target.value)}
            className="w-full rounded-full pl-12 pr-4 py-3 text-gray-700 dark:text-gray-100 bg-white dark:bg-green-800/80 border border-green-300 dark:border-green-700 shadow-md focus:outline-none focus:ring-2 focus:ring-green-500"
          />
          <Search className="absolute left-4 top-3.5 w-5 h-5 text-gray-500 dark:text-gray-300" />
        </div>
      </div>

      {/* Blog Cards */}
<<<<<<< HEAD
      <div className="grid grid-cols-1 sm:grid-cols-2 lg:grid-cols-3 gap-6 sm:gap-8 md:gap-10 max-w-7xl mx-auto">
        {posts.map((post) => (
          <div
            key={post.id}
            className="bg-gradient-to-l dark:from-emerald-800 dark:to-teal-900 rounded-2xl shadow-lg hover:shadow-2xl hover:scale-[1.02] transition-all duration-300 overflow-hidden group"
          >
            <div className="overflow-hidden">
              <img
                src={post.image}
                alt={post.title}
                className="w-full h-48 sm:h-52 object-cover transform group-hover:scale-105 transition duration-500"
              />
            </div>
            <div className="p-5 sm:p-6">
              <h2 className="text-xl sm:text-2xl pb-1 dark:text-emerald-100 font-bold mb-3 dark:group-hover:text-white line-clamp-2">
                {post.title}
              </h2>
              <p className="text-sm leading-relaxed mb-4 sm:mb-5 dark:group-hover:text-white line-clamp-3">
                {post.excerpt}
              </p>
              <div className="flex justify-between text-xs dark:group-hover:text-white">
                <span className="font-medium">{post.author}</span>
                <span>{post.date}</span>
=======
      <div className="grid md:grid-cols-2 lg:grid-cols-3 gap-12 max-w-7xl mx-auto">
        {filteredPosts.length > 0 ? (
          filteredPosts.map((post) => (
            <div
              key={post.id}
              className="bg-white dark:bg-green-800/90 rounded-2xl shadow-xl hover:shadow-2xl hover:scale-105 transition-all duration-300 overflow-hidden group"
            >
              <div className="overflow-hidden">
                <img
                  src={post.image}
                  alt={post.title}
                  className="w-full h-52 object-cover transform group-hover:scale-110 transition duration-500"
                />
              </div>
              <div className="p-6">
                <h2 className="text-2xl font-bold text-green-700 dark:text-green-200 mb-3 group-hover:text-green-600">
                  {post.title}
                </h2>
                <p className="text-gray-600 dark:text-gray-300 text-sm leading-relaxed mb-5">
                  {post.excerpt}
                </p>
                <div className="flex justify-between text-xs text-gray-500 dark:text-gray-400 mb-4">
                  <span className="font-medium">{post.author}</span>
                  <span>{post.date}</span>
                </div>
                {/* Read More Button */}
                <Link
                  to={`/blog/${post.id}`}
                  className="inline-block text-green-600 dark:text-green-300 font-semibold hover:underline"
                >
                  Read More →
                </Link>
>>>>>>> e1b5f6d4
              </div>
            </div>
          ))
        ) : (
          <p className="text-center text-gray-600 dark:text-gray-300 col-span-full">
            No blog posts found.
          </p>
        )}
      </div>
    </div>
    <Footer />
    </>
  );
}<|MERGE_RESOLUTION|>--- conflicted
+++ resolved
@@ -1,16 +1,11 @@
 import React, { useState } from "react";
 import { Link } from "react-router-dom";
-<<<<<<< HEAD
-import { ArrowLeft } from "lucide-react";
+import { ArrowLeft, Search } from "lucide-react";
 import Navbar from '../components/common/Navbar';
-import Footer from '../pages/Footer'
-=======
-import { ArrowLeft, Search } from "lucide-react";
->>>>>>> e1b5f6d4
+import Footer from '../pages/Footer';
 
 export default function Blog() {
   const [search, setSearch] = useState("");
-
   const posts = [
     {
       id: 1,
@@ -37,124 +32,87 @@
         "Learn how modern encryption and compliance standards protect sensitive patient information.",
       date: "July 28, 2025",
       author: "Sophia Williams",
-      image:
-        "https://images.unsplash.com/photo-1584433144859-1fc3ab64a957?w=800&q=80",
+      image: "https://images.unsplash.com/photo-1584433144859-1fc3ab64a957?w=800&q=80",
     },
   ];
-
-  // Filtered posts based on search
   const filteredPosts = posts.filter(
     (post) =>
       post.title.toLowerCase().includes(search.toLowerCase()) ||
       post.author.toLowerCase().includes(search.toLowerCase())
   );
-
   return (
     <>
-    <Navbar />
-    <div className="bg-gradient-to-br dark:from-gray-900 dark:to-gray-950 min-h-screen py-8 md:py-16 px-4 sm:px-6 lg:px-8 relative">
-      {/* Back Button */}
-      <Link
-        to="/"
-        className="fixed md:absolute z-10 mt-4 md:mt-12 top-4 md:top-6 left-4 md:left-6 flex items-center gap-2 text-green-700 dark:text-green-300 font-semibold hover:scale-105 transition-transform bg-white/80 dark:bg-gray-800/80 backdrop-blur-sm rounded-full p-2 md:p-0 md:bg-transparent md:dark:bg-transparent md:backdrop-blur-none"
-      >
-        <ArrowLeft className="w-4 h-4 md:w-5 md:h-5" />
-        <span className="hidden md:inline">Back</span>
-      </Link>
-
-      {/* Page Title */}
-<<<<<<< HEAD
-      <h1 className="text-3xl sm:text-4xl md:text-5xl mt-16 md:mt-20 font-extrabold text-center text-emerald-600 dark:text-emerald-400 mb-8 md:mb-14 drop-shadow-lg">
-=======
-      <h1 className="text-5xl font-extrabold text-center text-green-800 dark:text-green-200 mb-10 drop-shadow-lg">
->>>>>>> e1b5f6d4
-        Our Blog
-      </h1>
-
-      {/* Search Bar */}
-      <div className="flex items-center justify-center mb-12">
-        <div className="relative w-full max-w-md">
-          <input
-            type="text"
-            placeholder="Search blogs by title or author..."
-            value={search}
-            onChange={(e) => setSearch(e.target.value)}
-            className="w-full rounded-full pl-12 pr-4 py-3 text-gray-700 dark:text-gray-100 bg-white dark:bg-green-800/80 border border-green-300 dark:border-green-700 shadow-md focus:outline-none focus:ring-2 focus:ring-green-500"
-          />
-          <Search className="absolute left-4 top-3.5 w-5 h-5 text-gray-500 dark:text-gray-300" />
+      <Navbar />
+      <div className="bg-gradient-to-br dark:from-gray-900 dark:to-gray-950 min-h-screen py-8 md:py-16 px-4 sm:px-6 lg:px-8 relative">
+        {/* Back Button */}
+        <Link
+          to="/"
+          className="fixed md:absolute z-10 mt-4 md:mt-12 top-4 md:top-6 left-4 md:left-6 flex items-center gap-2 text-green-700 dark:text-green-300 font-semibold hover:scale-105 transition-transform bg-white/80 dark:bg-gray-800/80 backdrop-blur-sm rounded-full p-2 md:p-0 md:bg-transparent md:dark:bg-transparent md:backdrop-blur-none"
+        >
+          <ArrowLeft className="w-4 h-4 md:w-5 md:h-5" />
+          <span className="hidden md:inline">Back</span>
+        </Link>
+        {/* Page Title */}
+        <h1 className="text-5xl font-extrabold text-center text-green-800 dark:text-green-200 mb-10 drop-shadow-lg">
+          Our Blog
+        </h1>
+        {/* Search Bar */}
+        <div className="flex items-center justify-center mb-12">
+          <div className="relative w-full max-w-md">
+            <input
+              type="text"
+              placeholder="Search blogs by title or author..."
+              value={search}
+              onChange={(e) => setSearch(e.target.value)}
+              className="w-full rounded-full pl-12 pr-4 py-3 text-gray-700 dark:text-gray-100 bg-white dark:bg-green-800/80 border border-green-300 dark:border-green-700 shadow-md focus:outline-none focus:ring-2 focus:ring-green-500"
+            />
+            <Search className="absolute left-4 top-3.5 w-5 h-5 text-gray-500 dark:text-gray-300" />
+          </div>
+        </div>
+        {/* Blog Cards */}
+        <div className="grid md:grid-cols-2 lg:grid-cols-3 gap-12 max-w-7xl mx-auto">
+          {filteredPosts.length > 0 ? (
+            filteredPosts.map((post) => (
+              <div
+                key={post.id}
+                className="bg-white dark:bg-green-800/90 rounded-2xl shadow-xl hover:shadow-2xl hover:scale-105 transition-all duration-300 overflow-hidden group"
+              >
+                <div className="overflow-hidden">
+                  <img
+                    src={post.image}
+                    alt={post.title}
+                    className="w-full h-52 object-cover transform group-hover:scale-110 transition duration-500"
+                  />
+                </div>
+                <div className="p-6">
+                  <h2 className="text-2xl font-bold text-green-700 dark:text-green-200 mb-3 group-hover:text-green-600">
+                    {post.title}
+                  </h2>
+                  <p className="text-gray-600 dark:text-gray-300 text-sm leading-relaxed mb-5">
+                    {post.excerpt}
+                  </p>
+                  <div className="flex justify-between text-xs text-gray-500 dark:text-gray-400 mb-4">
+                    <span className="font-medium">{post.author}</span>
+                    <span>{post.date}</span>
+                  </div>
+                  {/* Read More Button */}
+                  <Link
+                    to={`/blog/${post.id}`}
+                    className="inline-block text-green-600 dark:text-green-300 font-semibold hover:underline"
+                  >
+                    Read More →
+                  </Link>
+                </div>
+              </div>
+            ))
+          ) : (
+            <p className="text-center text-gray-600 dark:text-gray-300 col-span-full">
+              No blog posts found.
+            </p>
+          )}
         </div>
       </div>
-
-      {/* Blog Cards */}
-<<<<<<< HEAD
-      <div className="grid grid-cols-1 sm:grid-cols-2 lg:grid-cols-3 gap-6 sm:gap-8 md:gap-10 max-w-7xl mx-auto">
-        {posts.map((post) => (
-          <div
-            key={post.id}
-            className="bg-gradient-to-l dark:from-emerald-800 dark:to-teal-900 rounded-2xl shadow-lg hover:shadow-2xl hover:scale-[1.02] transition-all duration-300 overflow-hidden group"
-          >
-            <div className="overflow-hidden">
-              <img
-                src={post.image}
-                alt={post.title}
-                className="w-full h-48 sm:h-52 object-cover transform group-hover:scale-105 transition duration-500"
-              />
-            </div>
-            <div className="p-5 sm:p-6">
-              <h2 className="text-xl sm:text-2xl pb-1 dark:text-emerald-100 font-bold mb-3 dark:group-hover:text-white line-clamp-2">
-                {post.title}
-              </h2>
-              <p className="text-sm leading-relaxed mb-4 sm:mb-5 dark:group-hover:text-white line-clamp-3">
-                {post.excerpt}
-              </p>
-              <div className="flex justify-between text-xs dark:group-hover:text-white">
-                <span className="font-medium">{post.author}</span>
-                <span>{post.date}</span>
-=======
-      <div className="grid md:grid-cols-2 lg:grid-cols-3 gap-12 max-w-7xl mx-auto">
-        {filteredPosts.length > 0 ? (
-          filteredPosts.map((post) => (
-            <div
-              key={post.id}
-              className="bg-white dark:bg-green-800/90 rounded-2xl shadow-xl hover:shadow-2xl hover:scale-105 transition-all duration-300 overflow-hidden group"
-            >
-              <div className="overflow-hidden">
-                <img
-                  src={post.image}
-                  alt={post.title}
-                  className="w-full h-52 object-cover transform group-hover:scale-110 transition duration-500"
-                />
-              </div>
-              <div className="p-6">
-                <h2 className="text-2xl font-bold text-green-700 dark:text-green-200 mb-3 group-hover:text-green-600">
-                  {post.title}
-                </h2>
-                <p className="text-gray-600 dark:text-gray-300 text-sm leading-relaxed mb-5">
-                  {post.excerpt}
-                </p>
-                <div className="flex justify-between text-xs text-gray-500 dark:text-gray-400 mb-4">
-                  <span className="font-medium">{post.author}</span>
-                  <span>{post.date}</span>
-                </div>
-                {/* Read More Button */}
-                <Link
-                  to={`/blog/${post.id}`}
-                  className="inline-block text-green-600 dark:text-green-300 font-semibold hover:underline"
-                >
-                  Read More →
-                </Link>
->>>>>>> e1b5f6d4
-              </div>
-            </div>
-          ))
-        ) : (
-          <p className="text-center text-gray-600 dark:text-gray-300 col-span-full">
-            No blog posts found.
-          </p>
-        )}
-      </div>
-    </div>
-    <Footer />
+      <Footer />
     </>
   );
 }