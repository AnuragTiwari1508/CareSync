--- conflicted
+++ resolved
@@ -68,27 +68,11 @@
     }
   };
 
-  //Uncomment this if you want to implement google sign/login function needed work.
-  // const handleGoogleSignIn = async () => {
-  //   try {
-  //     setLoading(true)
-  //     setError('')
-  //     const result = await loginWithGoogle()
-  //     if (result.success) {
-  //       navigate(`/${result.user.role}`)
-  //     }
-  //   } catch (err) {
-  //     setError(err.message || 'Google sign-in failed')
-  //   } finally {
-  //     setLoading(false)
-  //   }
-  // }
-
   const fillDemoCredentials = (role) => {
     let user;
     if (role === "patient") user = patients[0];
-    if (role === "doctor") user = doctors[0];
-    if (role === "pharmacist") user = pharmacists[0];
+    if (role === "doctor") user = doctors;
+    if (role === "pharmacist") user = pharmacists;
 
     if (user) {
       setFormData({
@@ -309,7 +293,7 @@
                 role === "patient"
                   ? patients[0]
                   : role === "doctor"
-                  ? doctors[0]
+                  ? doctors
                   : pharmacists[0];
               const colors = {
                 patient: "from-blue-400 to-blue-500",
@@ -375,7 +359,6 @@
         </motion.div>
 
         {/* Login Form */}
-<<<<<<< HEAD
         <motion.form
           className="space-y-6"
           onSubmit={handleSubmit}
@@ -639,38 +622,6 @@
             </motion.button>
           </motion.div>
         </motion.form>
-=======
-        <form onSubmit={handleSubmit} className="space-y-6">
-          <div>
-            <label htmlFor="email" className="block text-sm font-medium text-gray-700">
-              Email
-            </label>
-            <input
-              id="email"
-              name="email"
-              type="email"
-              required
-              value={formData.email}
-              onChange={handleChange}
-              className="appearance-none rounded-md relative block w-full px-3 py-2 border border-gray-300 placeholder-gray-400 text-gray-900 focus:outline-none focus:ring-emerald-500 focus:border-emerald-500 focus:z-10 sm:text-sm"
-            />
-          </div>
-          <div>
-            <label htmlFor="password" className="block text-sm font-medium text-gray-700">
-              Password
-            </label>
-            <input
-              id="password"
-              name="password"
-              type={showPassword ? "text" : "password"}
-              required
-              value={formData.password}
-              onChange={handleChange}
-              className="appearance-none rounded-md relative block w-full px-3 py-2 border border-gray-300 placeholder-gray-400 text-gray-900 focus:outline-none focus:ring-emerald-500 focus:border-emerald-500 focus:z-10 sm:text-sm"
-            />
-          </div>
-        </form>
->>>>>>> b7740092
       </motion.div>
     </div>
   );
