--- conflicted
+++ resolved
@@ -72,7 +72,6 @@
     <div className="min-h-screen flex items-center justify-center bg-emerald-50 py-12 px-4 sm:px-6 lg:px-8">
       <div className="max-w-md w-full space-y-8 bg-white p-10 rounded-xl shadow-2xl">
         <div>
-<<<<<<< HEAD
           <h1 className="text-center text-4xl font-extrabold text-emerald-600">CareSync</h1>
           <h2 className="mt-6 text-center text-3xl font-bold text-gray-900">
             Sign in to your account
@@ -83,20 +82,12 @@
               to="/register"
               className="font-medium text-emerald-600 hover:text-emerald-500"
             >
-=======
-          <h1 className="text-center text-4xl font-extrabold text-primary-600">CareSync</h1>
-          <h2 className="mt-6 text-center text-3xl font-bold text-gray-900">Sign in to your account</h2>
-          <p className="mt-2 text-center text-sm text-gray-600">
-            Or{' '}
-            <Link to="/register" className="font-medium text-primary-600 hover:text-primary-500">
->>>>>>> bbf76416
               create a new account
             </Link>
           </p>
         </div>
 
-<<<<<<< HEAD
-        <div className="bg-blue-50 border-l-4 border-emerald-400 text-emerald-700 p-4 rounded-lg">
+<div className="bg-blue-50 border-l-4 border-emerald-400 text-emerald-700 p-4 rounded-lg">
           <h3 className="text-sm font-bold mb-2">Demo Credentials:</h3>
           <div className="space-y-2 text-xs">
             <button 
@@ -119,25 +110,11 @@
               className="flex items-center gap-2 hover:text-emerald-900 transition-colors"
             >
               <span role="img" aria-label="pharmacist">💊</span> Pharmacist: {pharmacists[0].email}
-=======
-        {/* Demo Credentials */}
-        <div className="bg-blue-50 border-l-4 border-blue-400 text-blue-700 p-4 rounded-lg">
-          <h3 className="text-sm font-bold mb-2">Demo Credentials:</h3>
-          <div className="space-y-2 text-xs">
-            <button type="button" onClick={() => fillDemoCredentials('patient')} className="flex items-center gap-2 hover:text-blue-900 transition-colors">
-              👤 Patient: {patients[0].email}
-            </button>
-            <button type="button" onClick={() => fillDemoCredentials('doctor')} className="flex items-center gap-2 hover:text-blue-900 transition-colors">
-              👩‍⚕️ Doctor: {doctors[0].email}
-            </button>
-            <button type="button" onClick={() => fillDemoCredentials('pharmacist')} className="flex items-center gap-2 hover:text-blue-900 transition-colors">
-              💊 Pharmacist: {pharmacists[0].email}
->>>>>>> bbf76416
             </button>
             <p className="text-emerald-600 pt-2">Password: <strong>password123</strong></p>
           </div>
         </div>
-
+        
         <form className="mt-8 space-y-6" onSubmit={handleSubmit}>
           {error && (
             <div className="bg-red-100 border-l-4 border-emerald-500 text-emerald-700 p-4 rounded-lg">
@@ -146,7 +123,6 @@
             </div>
           )}
 
-<<<<<<< HEAD
           <div className="rounded-md shadow-sm -space-y-px">
             <div className="relative mb-4">
               <label htmlFor="role" className="sr-only">
@@ -172,51 +148,13 @@
               <label htmlFor="email" className="sr-only">
                 Email address
               </label>
-=======
-          {/* Role */}
-          <div>
-            <label htmlFor="role" className="sr-only">Role</label>
-            <select
-              id="role"
-              name="role"
-              value={formData.role}
-              onChange={handleChange}
-              className="appearance-none block w-full px-3 py-3 border border-gray-300 text-gray-900 rounded-md focus:outline-none focus:ring-primary-500 focus:border-primary-500 sm:text-sm"
-            >
-              <option value="patient">Patient</option>
-              <option value="doctor">Doctor</option>
-              <option value="pharmacist">Pharmacist</option>
-            </select>
-          </div>
-
-          {/* Email */}
-          <div>
-            <label htmlFor="email" className="sr-only">Email address</label>
-            <input
-              id="email"
-              name="email"
-              type="email"
-              required
-              value={formData.email}
-              onChange={handleChange}
-              placeholder="Email address"
-              className="appearance-none block w-full px-3 py-3 border border-gray-300 text-gray-900 rounded-md focus:outline-none focus:ring-primary-500 focus:border-primary-500 sm:text-sm"
-            />
-          </div>
-
-          {/* Password */}
-          <div>
-            <label htmlFor="password" className="sr-only">Password</label>
-            <div className="relative">
->>>>>>> bbf76416
               <input
-                id="password"
-                name="password"
-                type={showPassword ? 'text' : 'password'}
+                id="email"
+                name="email"
+                type="email"
                 required
-                value={formData.password}
+                value={formData.email}
                 onChange={handleChange}
-<<<<<<< HEAD
                 className="appearance-none rounded-none relative block w-full px-3 py-3 border border-gray-300 placeholder-gray-500 text-gray-900 focus:outline-none focus:ring-emerald-500 focus:border-emerald-500 focus:z-10 sm:text-sm"
                 placeholder="Email address"
               />
@@ -249,29 +187,11 @@
                   )}
                 </button>
               </div>
-=======
-                placeholder="Password"
-                className="appearance-none block w-full px-3 py-3 border border-gray-300 text-gray-900 rounded-md focus:outline-none focus:ring-primary-500 focus:border-primary-500 sm:text-sm"
-              />
-              <button
-                type="button"
-                className="absolute inset-y-0 right-0 pr-3 flex items-center text-sm leading-5"
-                onClick={() => setShowPassword(!showPassword)}
-              >
-                {showPassword ? (
-                  <EyeSlashIcon className="h-5 w-5 text-gray-500" />
-                ) : (
-                  <EyeIcon className="h-5 w-5 text-gray-500" />
-                )}
-              </button>
->>>>>>> bbf76416
-            </div>
-          </div>
-
-          {/* Remember me & Forgot password */}
+            </div>
+          </div>
+
           <div className="flex items-center justify-between">
             <div className="flex items-center">
-<<<<<<< HEAD
               <input
                 id="remember-me"
                 name="remember-me"
@@ -281,58 +201,26 @@
               <label htmlFor="remember-me" className="ml-2 block text-sm text-gray-900">
                 Remember me
               </label>
-=======
-              <input id="remember-me" name="remember-me" type="checkbox" className="h-4 w-4 text-primary-600 focus:ring-primary-500 border-gray-300 rounded" />
-              <label htmlFor="remember-me" className="ml-2 block text-sm text-gray-900">Remember me</label>
->>>>>>> bbf76416
-            </div>
+            </div>
+
             <div className="text-sm">
-<<<<<<< HEAD
               <a href="#" className="font-medium text-emerald-600 hover:text-emerald-500">
                 Forgot your password?
               </a>
-=======
-              <a href="#" className="font-medium text-primary-600 hover:text-primary-500">Forgot your password?</a>
->>>>>>> bbf76416
-            </div>
-          </div>
-
-          {/* Sign in button */}
+            </div>
+          </div>
+
           <div>
             <button
               type="submit"
               disabled={loading}
-<<<<<<< HEAD
               className="group relative w-full flex justify-center py-3 px-4 border border-transparent text-sm font-medium rounded-md text-white bg-emerald-600 hover:bg-emerald-700 focus:outline-none focus:ring-2 focus:ring-offset-2 focus:ring-emerald-500 transition-all duration-300 ease-in-out disabled:opacity-50 disabled:cursor-not-allowed"
-=======
-              className="group relative w-full flex justify-center py-3 px-4 border border-transparent text-sm font-medium rounded-md text-white bg-primary-600 hover:bg-primary-700 focus:outline-none focus:ring-2 focus:ring-offset-2 focus:ring-primary-500 disabled:opacity-50"
-            >
-              {loading ? <LoadingSpinner size="sm" color="white" /> : 'Sign in'}
-            </button>
-          </div>
-
-          {/* OR divider */}
-          <div className="flex items-center my-4">
-            <div className="flex-grow border-t border-gray-300"></div>
-            <span className="mx-3 text-gray-500 text-sm">OR</span>
-            <div className="flex-grow border-t border-gray-300"></div>
-          </div>
-
-          {/* Google Sign-In */}
-          <div>
-            <button
-              type="button"
-              onClick={handleGoogleSignIn}
-              disabled={loading}
-              className="group relative w-full flex justify-center py-2 px-4 border border-gray-300 bg-white text-sm font-medium rounded-md shadow-sm hover:bg-gray-50"
->>>>>>> bbf76416
-            >
-              <img
-                src="https://www.svgrepo.com/show/355037/google.svg"
-                alt="Google"
-                className="h-5 w-5 mr-2"
-              />
-              Sign in with Google
+            >
+              {loading ? (
+                <LoadingSpinner size="sm" color="white" />
+              ) : (
+                'Sign in'
+              )}
             </button>
           </div>
         </form>
