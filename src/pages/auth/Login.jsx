--- conflicted
+++ resolved
@@ -27,68 +27,6 @@
   }
 
   const handleSubmit = async (e) => {
-<<<<<<< HEAD
-    e.preventDefault();
-    setLoading(true);
-    setError("");
-  try {
-  const result = await login(
-    formData.email,
-    formData.password,
-    formData.role
-  );
-
-  if (result.success) {
-    toast.custom((t) => (
-      <div
-        className={`${
-          t.visible ? "animate-slideIn" : "animate-slideOut"
-        } max-w-sm w-full bg-medical-500/20 backdrop-blur-md border border-medical-200/30 rounded-2xl shadow-lg p-4 flex items-start space-x-3`}
-      >
-        {/* Icon */}
-        <div className="flex-shrink-0">
-          <svg
-            className="w-6 h-6 text-medical-300 drop-shadow-md"
-            fill="none"
-            stroke="currentColor"
-            strokeWidth="2"
-            viewBox="0 0 24 24"
-          >
-            <path
-              strokeLinecap="round"
-              strokeLinejoin="round"
-              d="M9 12l2 2l4-4m5 2a9 9 0 11-18 0a9 9 0 0118 0z"
-            />
-          </svg>
-        </div>
-
-        {/* Text */}
-        <div className="flex-1">
-          <p className="text-sm font-semibold text-white drop-shadow-sm">
-            Welcome back, {result.user.name || result.user.email}!
-          </p>
-          <p className="text-xs text-medical-100 drop-shadow-sm">
-            Redirecting to your dashboard...
-          </p>
-        </div>
-
-        {/* Close Button */}
-        <button
-          onClick={() => toast.dismiss(t.id)}
-          className="text-medical-200 hover:text-white transition"
-        >
-          ✕
-        </button>
-      </div>
-    ), { duration: 3000 });
-  }
-    } catch (error) {
-  console.error(error);
-      } finally {
-   setLoading(false);
-  }
-  };
-=======
     e.preventDefault()
     setLoading(true)
     setError('')
@@ -118,7 +56,6 @@
       setLoading(false)
     }
   }
->>>>>>> 40a14ac6
 
   const fillDemoCredentials = (role) => {
     let user
