<<<<<<< HEAD
import React, { useState } from "react";
import { Link, useNavigate } from "react-router-dom";
import { EyeIcon, EyeSlashIcon } from "@heroicons/react/24/outline";
import { useAuth } from "../../contexts/AuthContext";
import LoadingSpinner from "../../components/common/LoadingSpinner";

const Register = () => {
  const { register, loginWithGoogle } = useAuth();
  const navigate = useNavigate();
  const [showPassword, setShowPassword] = useState(false);
  const [showConfirmPassword, setShowConfirmPassword] = useState(false);
  const [loading, setLoading] = useState(false);
  const [error, setError] = useState("");
=======
import React, { useState } from 'react'
import { Link, useNavigate } from 'react-router-dom'
import { EyeIcon, EyeSlashIcon } from '@heroicons/react/24/outline'
import { useAuth } from '../../contexts/AuthContext'
import LoadingSpinner from '../../components/common/LoadingSpinner'

const Register = () => {
  const { register } = useAuth()
  const navigate = useNavigate()
  const [showPassword, setShowPassword] = useState(false)
  const [showConfirmPassword, setShowConfirmPassword] = useState(false)
  const [loading, setLoading] = useState(false)
  const [error, setError] = useState('')
>>>>>>> d7872e55
  const [formData, setFormData] = useState({
    firstName: "",
    lastName: "",
    email: "",
    password: "",
    confirmPassword: "",
    role: "patient",
    phone: "",
    specialization: "",
    licenseNumber: "",
    experience: "",
    pharmacyName: "",
    pharmacyAddress: "",
  });

  const handleChange = (e) => {
    setFormData({
      ...formData,
      [e.target.name]: e.target.value,
    });
    if (error) setError("");
  };

  const handleSubmit = async (e) => {
    e.preventDefault();

    // Password match check
    if (formData.password !== formData.confirmPassword) {
      setError("Passwords do not match!");
      return;
    }

    // Phone number must be exactly 10 digits
    const cleanedPhone = formData.phone.replace(/\D/g, "");
    if (cleanedPhone.length !== 10) {
      setError("Phone number must be exactly 10 digits.");
      return;
    }
<<<<<<< HEAD

    // Password length check
    if (formData.password.length < 8) {
      setError("Password must be at least 8 characters long.");
      return;
    }

    // Password must have uppercase, lowercase, number, and special char
    let hasUppercase = false;
    let hasLowercase = false;
    let hasNumber = false;
    let hasSpecial = false;
    const specials = "!@#$%^&*()_+[]{}|;:',.<>?/`~";

    for (let char of formData.password) {
      if (char >= "A" && char <= "Z") hasUppercase = true;
      else if (char >= "a" && char <= "z") hasLowercase = true;
      else if (char >= "0" && char <= "9") hasNumber = true;
      else if (specials.includes(char)) hasSpecial = true;
    }

    if (!hasUppercase || !hasLowercase || !hasNumber || !hasSpecial) {
      setError(
        "Password must contain uppercase, lowercase, number, and special character."
      );
      return;
    }

    setLoading(true);
    setError("");
=======
    setLoading(true)
    setError('')
>>>>>>> d7872e55

    try {
      const result = await register(formData);
      if (result.success) {
        navigate(`/${result.user.role}`);
      }
    } catch (err) {
      setError(err.message);
    } finally {
      setLoading(false);
    }
  };

<<<<<<< HEAD
  const handleGoogleSignup = async () => {
    try {
      await loginWithGoogle();
      navigate("/dashboard");
    } catch (error) {
      alert("Google sign-in failed: " + error.message);
    }
  };

=======
>>>>>>> d7872e55
  const renderRoleSpecificFields = () => {
    switch (formData.role) {
      case "doctor":
        return (
          <>
<<<<<<< HEAD
            <input
              name="specialization"
              type="text"
              required
              value={formData.specialization}
              onChange={handleChange}
              placeholder="Specialization"
              className="input-field"
            />
            <input
              name="licenseNumber"
              type="text"
              required
              value={formData.licenseNumber}
              onChange={handleChange}
              placeholder="Medical License Number"
              className="input-field"
            />
            <input
              name="experience"
              type="number"
              value={formData.experience}
              onChange={handleChange}
              placeholder="Years of Experience"
              className="input-field"
            />
=======
            <input name="specialization" type="text" required value={formData.specialization} onChange={handleChange} placeholder="Specialization" className="appearance-none rounded-none relative block w-full px-3 py-3 border border-gray-300 placeholder-gray-500 text-gray-900 focus:outline-none focus:ring-emerald-500 focus:border-emerald-500 focus:z-10 sm:text-sm" />
            <input name="licenseNumber" type="text" required value={formData.licenseNumber} onChange={handleChange} placeholder="Medical License Number" className="appearance-none rounded-none relative block w-full px-3 py-3 border border-gray-300 placeholder-gray-500 text-gray-900 focus:outline-none focus:ring-emerald-500 focus:border-emerald-500 focus:z-10 sm:text-sm" />
            <input name="experience" type="number" value={formData.experience} onChange={handleChange} placeholder="Years of Experience" className="appearance-none rounded-none relative block w-full px-3 py-3 border border-gray-300 placeholder-gray-500 text-gray-900 focus:outline-none focus:ring-emerald-500 focus:border-emerald-500 focus:z-10 sm:text-sm" />
>>>>>>> d7872e55
          </>
        );
      case "pharmacist":
        return (
          <>
<<<<<<< HEAD
            <input
              name="licenseNumber"
              type="text"
              required
              value={formData.licenseNumber}
              onChange={handleChange}
              placeholder="Pharmacy License Number"
              className="input-field"
            />
            <input
              name="pharmacyName"
              type="text"
              required
              value={formData.pharmacyName}
              onChange={handleChange}
              placeholder="Pharmacy Name"
              className="input-field"
            />
            <textarea
              name="pharmacyAddress"
              required
              value={formData.pharmacyAddress}
              onChange={handleChange}
              rows={3}
              placeholder="Pharmacy Address"
              className="input-field"
            />
=======
            <input name="licenseNumber" type="text" required value={formData.licenseNumber} onChange={handleChange} placeholder="Pharmacy License Number" className="appearance-none rounded-none relative block w-full px-3 py-3 border border-gray-300 placeholder-gray-500 text-gray-900 focus:outline-none focus:ring-emerald-500 focus:border-emerald-500 focus:z-10 sm:text-sm" />
            <input name="pharmacyName" type="text" required value={formData.pharmacyName} onChange={handleChange} placeholder="Pharmacy Name" className="appearance-none rounded-none relative block w-full px-3 py-3 border border-gray-300 placeholder-gray-500 text-gray-900 focus:outline-none focus:ring-emerald-500 focus:border-emerald-500 focus:z-10 sm:text-sm" />
            <textarea name="pharmacyAddress" required value={formData.pharmacyAddress} onChange={handleChange} rows={3} placeholder="Pharmacy Address" className="appearance-none rounded-none relative block w-full px-3 py-3 border border-gray-300 placeholder-gray-500 text-gray-900 focus:outline-none focus:ring-emerald-500 focus:border-emerald-500 focus:z-10 sm:text-sm" />
>>>>>>> d7872e55
          </>
        );
      default:
        return null;
    }
  };

  return (
<<<<<<< HEAD
    <div className="min-h-screen flex items-center justify-center bg-gradient-to-br from-blue-100 to-purple-100 py-12 px-4 sm:px-6 lg:px-8">
      <div className="max-w-md w-full space-y-6 bg-white px-10 py-8 rounded-xl shadow-2xl">
        {/* HEADER */}
        <div className="text-center space-y-2">
          {" "}
          <h1 className="text-4xl font-extrabold text-primary-600">CareSync</h1>
          <h2 className="text-2xl font-bold text-gray-900">
            Create your account
          </h2>
          <p className="text-sm text-gray-600">
            Already have an account?{" "}
            <Link
              to="/login"
              className="font-medium text-primary-600 hover:text-primary-500"
=======
    <div className="min-h-screen flex items-center justify-center bg-emerald-50 py-12 px-4 sm:px-6 lg:px-8">
      <div className="max-w-md w-full space-y-8 bg-white p-10 rounded-xl shadow-2xl">
        <div>
          <h1 className="text-center text-4xl font-extrabold text-emerald-600">CareSync</h1>
          <h2 className="mt-6 text-center text-3xl font-bold text-gray-900">
            Create your account
          </h2>
          <p className="mt-2 text-center text-sm text-gray-600">
            Already have an account?{' '}
            <Link
              to="/login"
              className="font-medium text-emerald-600 hover:text-emerald-500"
>>>>>>> d7872e55
            >
              Sign in here
            </Link>
          </p>
        </div>
<<<<<<< HEAD

        {/* FORM */}
        <form className="mt-6 space-y-5" onSubmit={handleSubmit}>
          {error && (
            <div className="bg-red-100 border-l-4 border-red-500 text-red-700 p-3 rounded-lg">
=======
        
        <form className="mt-8 space-y-6" onSubmit={handleSubmit}>
          {error && (
            <div className="bg-red-100 border-l-4 border-emerald-500 text-emerald-700 p-4 rounded-lg">
>>>>>>> d7872e55
              <p className="font-bold">Error</p>
              <p>{error}</p>
            </div>
          )}

<<<<<<< HEAD
          {/* ROLE SELECT */}
          <select
            id="role"
            name="role"
            value={formData.role}
            onChange={handleChange}
            className="input-field pr-10"
          >
            <option value="patient">Patient</option>
            <option value="doctor">Doctor</option>
            <option value="pharmacist">Pharmacist</option>
          </select>

          {/* NAME FIELDS */}
          <div className="grid grid-cols-2 gap-3">
            {" "}
            <input
              name="firstName"
              type="text"
              required
              value={formData.firstName}
              onChange={handleChange}
              placeholder="First Name"
              className="input-field"
            />
            <input
              name="lastName"
              type="text"
              required
              value={formData.lastName}
              onChange={handleChange}
              placeholder="Last Name"
              className="input-field"
            />
          </div>

          {/* CONTACT */}
          <input
            name="email"
            type="email"
            required
            value={formData.email}
            onChange={handleChange}
            placeholder="Email Address"
            className="input-field"
          />
          <input
            name="phone"
            type="tel"
            required
            value={formData.phone}
            onChange={handleChange}
            placeholder="Phone Number"
            className="input-field"
          />

          {/* ROLE SPECIFIC */}
          {renderRoleSpecificFields()}

          {/* PASSWORDS */}
          <div className="space-y-5">
            {" "}
            <div className="relative">
              <input
                id="password"
                name="password"
                type={showPassword ? "text" : "password"}
                required
                value={formData.password}
                onChange={handleChange}
                placeholder="Password"
                className="input-field"
              />
              <button
                type="button"
                className="absolute inset-y-0 right-0 pr-3 flex items-center"
                onClick={() => setShowPassword(!showPassword)}
              >
                {showPassword ? (
                  <EyeSlashIcon className="h-5 w-5 text-gray-500" />
                ) : (
                  <EyeIcon className="h-5 w-5 text-gray-500" />
                )}
              </button>
            </div>
            <div className="relative">
              <input
                id="confirmPassword"
                name="confirmPassword"
                type={showConfirmPassword ? "text" : "password"}
                required
                value={formData.confirmPassword}
                onChange={handleChange}
                placeholder="Confirm Password"
                className="input-field"
              />
              <button
                type="button"
                className="absolute inset-y-0 right-0 pr-3 flex items-center"
                onClick={() => setShowConfirmPassword(!showConfirmPassword)}
              >
                {showConfirmPassword ? (
                  <EyeSlashIcon className="h-5 w-5 text-gray-500" />
                ) : (
                  <EyeIcon className="h-5 w-5 text-gray-500" />
                )}
=======
          <div className="rounded-md shadow-sm -space-y-px">
            <div className="relative mb-4">
              <select id="role" name="role" value={formData.role} onChange={handleChange} className="appearance-none rounded-none relative block w-full px-3 py-3 border border-gray-300 placeholder-gray-500 text-gray-900 rounded-t-md focus:outline-none focus:ring-emerald-500 focus:border-emerald-500 focus:z-10 sm:text-sm">
                <option value="patient">Patient</option>
                <option value="doctor">Doctor</option>
                <option value="pharmacist">Pharmacist</option>
              </select>
              <div className="pointer-events-none absolute inset-y-0 right-0 flex items-center px-2 text-gray-700">
                <svg className="fill-current h-4 w-4" xmlns="http://www.w3.org/2000/svg" viewBox="0 0 20 20"><path d="M9.293 12.95l.707.707L15.657 8l-1.414-1.414L10 10.828 5.757 6.586 4.343 8z"/></svg>
              </div>
            </div>
            <div className="grid grid-cols-2 gap-x-2">
              <input name="firstName" type="text" required value={formData.firstName} onChange={handleChange} placeholder="First Name" className="appearance-none rounded-none relative block w-full px-3 py-3 border border-gray-300 placeholder-gray-500 text-gray-900 focus:outline-none focus:ring-emerald-500 focus:border-emerald-500 focus:z-10 sm:text-sm" />
              <input name="lastName" type="text" required value={formData.lastName} onChange={handleChange} placeholder="Last Name" className="appearance-none rounded-none relative block w-full px-3 py-3 border border-gray-300 placeholder-gray-500 text-gray-900 focus:outline-none focus:ring-emerald-500 focus:border-emerald-500 focus:z-10 sm:text-sm" />
            </div>
            <input name="email" type="email" required value={formData.email} onChange={handleChange} placeholder="Email Address" className="appearance-none rounded-none relative block w-full px-3 py-3 border border-gray-300 placeholder-gray-500 text-gray-900 focus:outline-none focus:ring-emerald-500 focus:border-emerald-500 focus:z-10 sm:text-sm" />
            <input name="phone" type="tel" required value={formData.phone} onChange={handleChange} placeholder="Phone Number" className="appearance-none rounded-none relative block w-full px-3 py-3 border border-gray-300 placeholder-gray-500 text-gray-900 focus:outline-none focus:ring-emerald-500 focus:border-emerald-500 focus:z-10 sm:text-sm" />
            {renderRoleSpecificFields()}
            <div className="relative">
              <input id="password" name="password" type={showPassword ? 'text' : 'password'} required value={formData.password} onChange={handleChange} placeholder="Password" className="appearance-none rounded-none relative block w-full px-3 py-3 border border-gray-300 placeholder-gray-500 text-gray-900 focus:outline-none focus:ring-emerald-500 focus:border-emerald-500 focus:z-10 sm:text-sm" />
              <button type="button" className="absolute inset-y-0 right-0 pr-3 flex items-center text-sm leading-5" onClick={() => setShowPassword(!showPassword)}>
                {showPassword ? <EyeSlashIcon className="h-5 w-5 text-gray-500" /> : <EyeIcon className="h-5 w-5 text-gray-500" />}
              </button>
            </div>
            <div className="relative">
              <input id="confirmPassword" name="confirmPassword" type={showConfirmPassword ? 'text' : 'password'} required value={formData.confirmPassword} onChange={handleChange} placeholder="Confirm Password" className="appearance-none rounded-none relative block w-full px-3 py-3 border border-gray-300 placeholder-gray-500 text-gray-900 rounded-b-md focus:outline-none focus:ring-emerald-500 focus:border-emerald-500 focus:z-10 sm:text-sm" />
              <button type="button" className="absolute inset-y-0 right-0 pr-3 flex items-center text-sm leading-5" onClick={() => setShowConfirmPassword(!showConfirmPassword)}>
                {showConfirmPassword ? <EyeSlashIcon className="h-5 w-5 text-gray-500" /> : <EyeIcon className="h-5 w-5 text-gray-500" />}
>>>>>>> d7872e55
              </button>
            </div>
          </div>

<<<<<<< HEAD
          {/* TERMS */}
          <div className="flex items-center text-sm">
            <input
              id="agree-terms"
              name="agree-terms"
              type="checkbox"
              required
              className="h-4 w-4 text-primary-600 focus:ring-primary-500 border-gray-300 rounded"
            />
            <label htmlFor="agree-terms" className="ml-2 text-gray-900">
              I agree to the{" "}
              <a href="#" className="text-primary-600 hover:text-primary-500">
=======
          <div className="flex items-center">
            <input id="agree-terms" name="agree-terms" type="checkbox" required className="h-4 w-4 text-emerald-600 focus:ring-emerald-500 border-gray-300 rounded" />
            <label htmlFor="agree-terms" className="ml-2 block text-sm text-gray-900">
              I agree to the{' '}
              <a href="#" className="text-emerald-600 hover:text-emerald-500">
>>>>>>> d7872e55
                Terms of Service
              </a>
            </label>
          </div>

<<<<<<< HEAD
          {/* SUBMIT */}
          <button
            type="submit"
            disabled={loading}
            className="btn-primary w-full"
          >
            {loading ? (
              <LoadingSpinner size="sm" color="white" />
            ) : (
              "Create Account"
            )}
          </button>

          {/* OR */}
          <div className="relative flex items-center my-4">
            <div className="flex-grow border-t border-gray-300"></div>
            <span className="px-2 bg-white text-gray-500 text-sm">
              Or continue with
            </span>
            <div className="flex-grow border-t border-gray-300"></div>
          </div>

          {/* GOOGLE */}
          <div className="pb-3 pt-2">
            <button
              type="button"
              onClick={handleGoogleSignup}
              className="w-full inline-flex justify-center items-center py-2.5 px-4 border border-gray-300 rounded-md shadow-sm bg-white text-sm font-medium text-gray-500 hover:bg-gray-50"
            >
              <img
                src="https://www.svgrepo.com/show/355037/google.svg"
                alt="Google"
                className="h-5 w-5 mr-2"
              />
              <span className="ml-2">Sign up with Google</span>
=======
          <div>
            <button type="submit" disabled={loading} className="group relative w-full flex justify-center py-3 px-4 border border-emerald-600 text-sm font-medium rounded-md text-emerald-600 bg-pemerald-600 hover:bg-emerald-700 hover:text-white focus:outline-none focus:ring-2 focus:ring-offset-2 focus:ring-emerald-500 transition-all duration-300 ease-in-out disabled:opacity-50 disabled:cursor-not-allowed">
              {loading ? <LoadingSpinner size="sm" color="white" /> : 'Create Account'}
>>>>>>> d7872e55
            </button>
          </div>
        </form>
      </div>
    </div>
  );
};

export default Register;<|MERGE_RESOLUTION|>--- conflicted
+++ resolved
@@ -1,4 +1,3 @@
-<<<<<<< HEAD
 import React, { useState } from "react";
 import { Link, useNavigate } from "react-router-dom";
 import { EyeIcon, EyeSlashIcon } from "@heroicons/react/24/outline";
@@ -12,21 +11,7 @@
   const [showConfirmPassword, setShowConfirmPassword] = useState(false);
   const [loading, setLoading] = useState(false);
   const [error, setError] = useState("");
-=======
-import React, { useState } from 'react'
-import { Link, useNavigate } from 'react-router-dom'
-import { EyeIcon, EyeSlashIcon } from '@heroicons/react/24/outline'
-import { useAuth } from '../../contexts/AuthContext'
-import LoadingSpinner from '../../components/common/LoadingSpinner'
-
-const Register = () => {
-  const { register } = useAuth()
-  const navigate = useNavigate()
-  const [showPassword, setShowPassword] = useState(false)
-  const [showConfirmPassword, setShowConfirmPassword] = useState(false)
-  const [loading, setLoading] = useState(false)
-  const [error, setError] = useState('')
->>>>>>> d7872e55
+
   const [formData, setFormData] = useState({
     firstName: "",
     lastName: "",
@@ -65,8 +50,7 @@
       setError("Phone number must be exactly 10 digits.");
       return;
     }
-<<<<<<< HEAD
-
+    
     // Password length check
     if (formData.password.length < 8) {
       setError("Password must be at least 8 characters long.");
@@ -96,10 +80,6 @@
 
     setLoading(true);
     setError("");
-=======
-    setLoading(true)
-    setError('')
->>>>>>> d7872e55
 
     try {
       const result = await register(formData);
@@ -113,7 +93,6 @@
     }
   };
 
-<<<<<<< HEAD
   const handleGoogleSignup = async () => {
     try {
       await loginWithGoogle();
@@ -123,14 +102,11 @@
     }
   };
 
-=======
->>>>>>> d7872e55
   const renderRoleSpecificFields = () => {
     switch (formData.role) {
       case "doctor":
         return (
           <>
-<<<<<<< HEAD
             <input
               name="specialization"
               type="text"
@@ -157,17 +133,11 @@
               placeholder="Years of Experience"
               className="input-field"
             />
-=======
-            <input name="specialization" type="text" required value={formData.specialization} onChange={handleChange} placeholder="Specialization" className="appearance-none rounded-none relative block w-full px-3 py-3 border border-gray-300 placeholder-gray-500 text-gray-900 focus:outline-none focus:ring-emerald-500 focus:border-emerald-500 focus:z-10 sm:text-sm" />
-            <input name="licenseNumber" type="text" required value={formData.licenseNumber} onChange={handleChange} placeholder="Medical License Number" className="appearance-none rounded-none relative block w-full px-3 py-3 border border-gray-300 placeholder-gray-500 text-gray-900 focus:outline-none focus:ring-emerald-500 focus:border-emerald-500 focus:z-10 sm:text-sm" />
-            <input name="experience" type="number" value={formData.experience} onChange={handleChange} placeholder="Years of Experience" className="appearance-none rounded-none relative block w-full px-3 py-3 border border-gray-300 placeholder-gray-500 text-gray-900 focus:outline-none focus:ring-emerald-500 focus:border-emerald-500 focus:z-10 sm:text-sm" />
->>>>>>> d7872e55
           </>
         );
       case "pharmacist":
         return (
           <>
-<<<<<<< HEAD
             <input
               name="licenseNumber"
               type="text"
@@ -195,11 +165,6 @@
               placeholder="Pharmacy Address"
               className="input-field"
             />
-=======
-            <input name="licenseNumber" type="text" required value={formData.licenseNumber} onChange={handleChange} placeholder="Pharmacy License Number" className="appearance-none rounded-none relative block w-full px-3 py-3 border border-gray-300 placeholder-gray-500 text-gray-900 focus:outline-none focus:ring-emerald-500 focus:border-emerald-500 focus:z-10 sm:text-sm" />
-            <input name="pharmacyName" type="text" required value={formData.pharmacyName} onChange={handleChange} placeholder="Pharmacy Name" className="appearance-none rounded-none relative block w-full px-3 py-3 border border-gray-300 placeholder-gray-500 text-gray-900 focus:outline-none focus:ring-emerald-500 focus:border-emerald-500 focus:z-10 sm:text-sm" />
-            <textarea name="pharmacyAddress" required value={formData.pharmacyAddress} onChange={handleChange} rows={3} placeholder="Pharmacy Address" className="appearance-none rounded-none relative block w-full px-3 py-3 border border-gray-300 placeholder-gray-500 text-gray-900 focus:outline-none focus:ring-emerald-500 focus:border-emerald-500 focus:z-10 sm:text-sm" />
->>>>>>> d7872e55
           </>
         );
       default:
@@ -208,7 +173,6 @@
   };
 
   return (
-<<<<<<< HEAD
     <div className="min-h-screen flex items-center justify-center bg-gradient-to-br from-blue-100 to-purple-100 py-12 px-4 sm:px-6 lg:px-8">
       <div className="max-w-md w-full space-y-6 bg-white px-10 py-8 rounded-xl shadow-2xl">
         {/* HEADER */}
@@ -223,43 +187,21 @@
             <Link
               to="/login"
               className="font-medium text-primary-600 hover:text-primary-500"
-=======
-    <div className="min-h-screen flex items-center justify-center bg-emerald-50 py-12 px-4 sm:px-6 lg:px-8">
-      <div className="max-w-md w-full space-y-8 bg-white p-10 rounded-xl shadow-2xl">
-        <div>
-          <h1 className="text-center text-4xl font-extrabold text-emerald-600">CareSync</h1>
-          <h2 className="mt-6 text-center text-3xl font-bold text-gray-900">
-            Create your account
-          </h2>
-          <p className="mt-2 text-center text-sm text-gray-600">
-            Already have an account?{' '}
-            <Link
-              to="/login"
-              className="font-medium text-emerald-600 hover:text-emerald-500"
->>>>>>> d7872e55
             >
               Sign in here
             </Link>
           </p>
         </div>
-<<<<<<< HEAD
 
         {/* FORM */}
         <form className="mt-6 space-y-5" onSubmit={handleSubmit}>
           {error && (
             <div className="bg-red-100 border-l-4 border-red-500 text-red-700 p-3 rounded-lg">
-=======
-        
-        <form className="mt-8 space-y-6" onSubmit={handleSubmit}>
-          {error && (
-            <div className="bg-red-100 border-l-4 border-emerald-500 text-emerald-700 p-4 rounded-lg">
->>>>>>> d7872e55
               <p className="font-bold">Error</p>
               <p>{error}</p>
             </div>
           )}
 
-<<<<<<< HEAD
           {/* ROLE SELECT */}
           <select
             id="role"
@@ -366,41 +308,10 @@
                 ) : (
                   <EyeIcon className="h-5 w-5 text-gray-500" />
                 )}
-=======
-          <div className="rounded-md shadow-sm -space-y-px">
-            <div className="relative mb-4">
-              <select id="role" name="role" value={formData.role} onChange={handleChange} className="appearance-none rounded-none relative block w-full px-3 py-3 border border-gray-300 placeholder-gray-500 text-gray-900 rounded-t-md focus:outline-none focus:ring-emerald-500 focus:border-emerald-500 focus:z-10 sm:text-sm">
-                <option value="patient">Patient</option>
-                <option value="doctor">Doctor</option>
-                <option value="pharmacist">Pharmacist</option>
-              </select>
-              <div className="pointer-events-none absolute inset-y-0 right-0 flex items-center px-2 text-gray-700">
-                <svg className="fill-current h-4 w-4" xmlns="http://www.w3.org/2000/svg" viewBox="0 0 20 20"><path d="M9.293 12.95l.707.707L15.657 8l-1.414-1.414L10 10.828 5.757 6.586 4.343 8z"/></svg>
-              </div>
-            </div>
-            <div className="grid grid-cols-2 gap-x-2">
-              <input name="firstName" type="text" required value={formData.firstName} onChange={handleChange} placeholder="First Name" className="appearance-none rounded-none relative block w-full px-3 py-3 border border-gray-300 placeholder-gray-500 text-gray-900 focus:outline-none focus:ring-emerald-500 focus:border-emerald-500 focus:z-10 sm:text-sm" />
-              <input name="lastName" type="text" required value={formData.lastName} onChange={handleChange} placeholder="Last Name" className="appearance-none rounded-none relative block w-full px-3 py-3 border border-gray-300 placeholder-gray-500 text-gray-900 focus:outline-none focus:ring-emerald-500 focus:border-emerald-500 focus:z-10 sm:text-sm" />
-            </div>
-            <input name="email" type="email" required value={formData.email} onChange={handleChange} placeholder="Email Address" className="appearance-none rounded-none relative block w-full px-3 py-3 border border-gray-300 placeholder-gray-500 text-gray-900 focus:outline-none focus:ring-emerald-500 focus:border-emerald-500 focus:z-10 sm:text-sm" />
-            <input name="phone" type="tel" required value={formData.phone} onChange={handleChange} placeholder="Phone Number" className="appearance-none rounded-none relative block w-full px-3 py-3 border border-gray-300 placeholder-gray-500 text-gray-900 focus:outline-none focus:ring-emerald-500 focus:border-emerald-500 focus:z-10 sm:text-sm" />
-            {renderRoleSpecificFields()}
-            <div className="relative">
-              <input id="password" name="password" type={showPassword ? 'text' : 'password'} required value={formData.password} onChange={handleChange} placeholder="Password" className="appearance-none rounded-none relative block w-full px-3 py-3 border border-gray-300 placeholder-gray-500 text-gray-900 focus:outline-none focus:ring-emerald-500 focus:border-emerald-500 focus:z-10 sm:text-sm" />
-              <button type="button" className="absolute inset-y-0 right-0 pr-3 flex items-center text-sm leading-5" onClick={() => setShowPassword(!showPassword)}>
-                {showPassword ? <EyeSlashIcon className="h-5 w-5 text-gray-500" /> : <EyeIcon className="h-5 w-5 text-gray-500" />}
               </button>
             </div>
-            <div className="relative">
-              <input id="confirmPassword" name="confirmPassword" type={showConfirmPassword ? 'text' : 'password'} required value={formData.confirmPassword} onChange={handleChange} placeholder="Confirm Password" className="appearance-none rounded-none relative block w-full px-3 py-3 border border-gray-300 placeholder-gray-500 text-gray-900 rounded-b-md focus:outline-none focus:ring-emerald-500 focus:border-emerald-500 focus:z-10 sm:text-sm" />
-              <button type="button" className="absolute inset-y-0 right-0 pr-3 flex items-center text-sm leading-5" onClick={() => setShowConfirmPassword(!showConfirmPassword)}>
-                {showConfirmPassword ? <EyeSlashIcon className="h-5 w-5 text-gray-500" /> : <EyeIcon className="h-5 w-5 text-gray-500" />}
->>>>>>> d7872e55
-              </button>
-            </div>
-          </div>
-
-<<<<<<< HEAD
+          </div>
+
           {/* TERMS */}
           <div className="flex items-center text-sm">
             <input
@@ -413,19 +324,10 @@
             <label htmlFor="agree-terms" className="ml-2 text-gray-900">
               I agree to the{" "}
               <a href="#" className="text-primary-600 hover:text-primary-500">
-=======
-          <div className="flex items-center">
-            <input id="agree-terms" name="agree-terms" type="checkbox" required className="h-4 w-4 text-emerald-600 focus:ring-emerald-500 border-gray-300 rounded" />
-            <label htmlFor="agree-terms" className="ml-2 block text-sm text-gray-900">
-              I agree to the{' '}
-              <a href="#" className="text-emerald-600 hover:text-emerald-500">
->>>>>>> d7872e55
                 Terms of Service
               </a>
             </label>
           </div>
-
-<<<<<<< HEAD
           {/* SUBMIT */}
           <button
             type="submit"
@@ -461,11 +363,6 @@
                 className="h-5 w-5 mr-2"
               />
               <span className="ml-2">Sign up with Google</span>
-=======
-          <div>
-            <button type="submit" disabled={loading} className="group relative w-full flex justify-center py-3 px-4 border border-emerald-600 text-sm font-medium rounded-md text-emerald-600 bg-pemerald-600 hover:bg-emerald-700 hover:text-white focus:outline-none focus:ring-2 focus:ring-offset-2 focus:ring-emerald-500 transition-all duration-300 ease-in-out disabled:opacity-50 disabled:cursor-not-allowed">
-              {loading ? <LoadingSpinner size="sm" color="white" /> : 'Create Account'}
->>>>>>> d7872e55
             </button>
           </div>
         </form>
