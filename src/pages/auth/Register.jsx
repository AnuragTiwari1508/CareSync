--- conflicted
+++ resolved
@@ -15,7 +15,7 @@
   const [error, setError] = useState("");
 
   const [formData, setFormData] = useState({
-<<<<<<< HEAD
+feature/password-checker
     firstName: '',
     lastName: '',
     email: '',
@@ -45,7 +45,6 @@
     special: /[^A-Za-z0-9]/.test(password),
   });
 };
-=======
     firstName: "",
     lastName: "",
     email: "",
@@ -59,12 +58,12 @@
     pharmacyName: "",
     pharmacyAddress: "",
   });
->>>>>>> 7be3701c
+main
 
   const handleChange = (e) => {
     setFormData({
       ...formData,
-<<<<<<< HEAD
+ feature/password-checker
       [e.target.name]: e.target.value
     })
     if (error) setError('')
@@ -72,12 +71,11 @@
       checkPasswordStrength(e.target.value);
     }
   }
-=======
       [e.target.name]: e.target.value,
     });
     if (error) setError("");
   };
->>>>>>> 7be3701c
+ main
 
   const handleSubmit = async (e) => {
     e.preventDefault();
@@ -115,7 +113,7 @@
       else if (specials.includes(char)) hasSpecial = true;
     }
 
-<<<<<<< HEAD
+ feature/password-checker
     if (!Object.values(passwordValidity).every(Boolean)) {
         setError('Please meet all password requirements.');
         return;
@@ -123,7 +121,7 @@
 
     setLoading(true)
     setError('')
-=======
+
     if (!hasUppercase || !hasLowercase || !hasNumber || !hasSpecial) {
       setError(
         "Password must contain uppercase, lowercase, number, and special character."
@@ -133,7 +131,7 @@
 
     setLoading(true);
     setError("");
->>>>>>> 7be3701c
+ main
 
     try {
       const result = await register(formData);
@@ -606,7 +604,7 @@
                 </AnimatePresence>
               </motion.button>
             </div>
-<<<<<<< HEAD
+ feature/password-checker
 
             {formData.password.length > 0 && (
               <div className="bg-gray-50 p-4 rounded-b-md border-t-0 border border-gray-300 -mt-px space-y-1">
@@ -628,9 +626,9 @@
               </div>
             )}
 
-=======
+
             
->>>>>>> 7be3701c
+ main
             <div className="relative">
               <Shield className="absolute left-3 top-1/2 transform -translate-y-1/2 text-gray-400 w-5 h-5" />
               <motion.input
@@ -712,7 +710,7 @@
             </label>
           </motion.div>
 
-<<<<<<< HEAD
+ feature/password-checker
           <div>
             <button
               type="submit"
@@ -722,7 +720,7 @@
               {loading ? <LoadingSpinner size="sm" color="white" /> : 'Create Account'}
             </button>
           </div>
-=======
+
           {/* SUBMIT */}
           <motion.button
             variants={itemVariants}
@@ -764,7 +762,7 @@
               )}
             </AnimatePresence>
           </motion.button>
->>>>>>> 7be3701c
+ main
 
           {/* OR */}
           <motion.div
