--- conflicted
+++ resolved
@@ -235,11 +235,7 @@
                 value={formData.specialization}
                 onChange={handleChange}
                 placeholder="Specialization"
-<<<<<<< HEAD
-                className="w-full pl-12 pr-4 py-3 border-2 border-gray-200 dark:border-gray-600 rounded-xl focus:border-blue-500 dark:focus:border-blue-400 focus:outline-none focus:ring-4 focus:ring-blue-200/30 dark:focus:ring-blue-900/30 transition-all duration-300 placeholder-gray-400 dark:placeholder-gray-500 bg-white dark:bg-gray-800 text-gray-900 dark:text-gray-100"
-=======
                 className="w-full pl-12 pr-4 py-3 border-2 border-gray-200 rounded-xl focus:border-blue-500 focus:outline-none focus:ring-4 focus:ring-blue-200/30 transition-all duration-300 placeholder-gray-400 text-black"
->>>>>>> b7740092
               />
             </motion.div>
 
@@ -257,11 +253,7 @@
                 value={formData.licenseNumber}
                 onChange={handleChange}
                 placeholder="Medical License Number"
-<<<<<<< HEAD
-                className="w-full pl-12 pr-4 py-3 border-2 border-gray-200 dark:border-gray-600 rounded-xl focus:border-blue-500 dark:focus:border-blue-400 focus:outline-none focus:ring-4 focus:ring-blue-200/30 dark:focus:ring-blue-900/30 transition-all duration-300 placeholder-gray-400 dark:placeholder-gray-500 bg-white dark:bg-gray-800 text-gray-900 dark:text-gray-100"
-=======
                 className="w-full pl-12 pr-4 py-3 border-2 border-gray-200 rounded-xl focus:border-blue-500 focus:outline-none focus:ring-4 focus:ring-blue-200/30 transition-all duration-300 placeholder-gray-400 text-black"
->>>>>>> b7740092
               />
             </motion.div>
 
@@ -278,11 +270,7 @@
                 value={formData.experience}
                 onChange={handleChange}
                 placeholder="Years of Experience"
-<<<<<<< HEAD
-                className="w-full pl-12 pr-4 py-3 border-2 border-gray-200 dark:border-gray-600 rounded-xl focus:border-blue-500 dark:focus:border-blue-400 focus:outline-none focus:ring-4 focus:ring-blue-200/30 dark:focus:ring-blue-900/30 transition-all duration-300 placeholder-gray-400 dark:placeholder-gray-500 bg-white dark:bg-gray-800 text-gray-900 dark:text-gray-100"
-=======
                 className="w-full pl-12 pr-4 py-3 border-2 border-gray-200 rounded-xl focus:border-blue-500 focus:outline-none focus:ring-4 focus:ring-blue-200/30 transition-all duration-300 placeholder-gray-400 text-black"
->>>>>>> b7740092
               />
             </motion.div>
           </motion.div>
@@ -313,11 +301,7 @@
                 value={formData.licenseNumber}
                 onChange={handleChange}
                 placeholder="Pharmacy License Number"
-<<<<<<< HEAD
-                className="w-full pl-12 pr-4 py-3 border-2 border-gray-200 dark:border-gray-600 rounded-xl focus:border-blue-500 dark:focus:border-blue-400 focus:outline-none focus:ring-4 focus:ring-blue-200/30 dark:focus:ring-blue-900/30 transition-all duration-300 placeholder-gray-400 dark:placeholder-gray-500 bg-white dark:bg-gray-800 text-gray-900 dark:text-gray-100"
-=======
                 className="w-full pl-12 pr-4 py-3 border-2 border-gray-200 rounded-xl focus:border-blue-500 focus:outline-none focus:ring-4 focus:ring-blue-200/30 transition-all duration-300 placeholder-gray-400 text-black"
->>>>>>> b7740092
               />
             </motion.div>
 
@@ -335,11 +319,7 @@
                 value={formData.pharmacyName}
                 onChange={handleChange}
                 placeholder="Pharmacy Name"
-<<<<<<< HEAD
-                className="w-full pl-12 pr-4 py-3 border-2 border-gray-200 dark:border-gray-600 rounded-xl focus:border-blue-500 dark:focus:border-blue-400 focus:outline-none focus:ring-4 focus:ring-blue-200/30 dark:focus:ring-blue-900/30 transition-all duration-300 placeholder-gray-400 dark:placeholder-gray-500 bg-white dark:bg-gray-800 text-gray-900 dark:text-gray-100"
-=======
                 className="w-full pl-12 pr-4 py-3 border-2 border-gray-200 rounded-xl focus:border-blue-500 focus:outline-none focus:ring-4 focus:ring-blue-200/30 transition-all duration-300 placeholder-gray-400 text-black"
->>>>>>> b7740092
               />
             </motion.div>
 
@@ -357,11 +337,7 @@
                 onChange={handleChange}
                 rows={3}
                 placeholder="Pharmacy Address"
-<<<<<<< HEAD
-                className="w-full pl-12 pr-4 py-3 border-2 border-gray-200 dark:border-gray-600 rounded-xl focus:border-blue-500 dark:focus:border-blue-400 focus:outline-none focus:ring-4 focus:ring-blue-200/30 dark:focus:ring-blue-900/30 transition-all duration-300 placeholder-gray-400 dark:placeholder-gray-500 bg-white dark:bg-gray-800 text-gray-900 dark:text-gray-100 resize-none"
-=======
                 className="w-full pl-12 pr-4 py-3 border-2 border-gray-200 rounded-xl focus:border-blue-500 focus:outline-none focus:ring-4 focus:ring-blue-200/30 transition-all duration-300 placeholder-gray-400 resize-none text-black"
->>>>>>> b7740092
               />
             </motion.div>
           </motion.div>
@@ -530,11 +506,7 @@
               name="role"
               value={formData.role}
               onChange={handleChange}
-<<<<<<< HEAD
-              className="w-full pl-12 pr-10 py-3 border-2 border-gray-200 dark:border-gray-600 rounded-xl focus:border-blue-500 dark:focus:border-blue-400 focus:outline-none focus:ring-4 focus:ring-blue-200/30 dark:focus:ring-blue-900/30 transition-all duration-300 bg-white dark:bg-gray-800 text-gray-900 dark:text-gray-100 appearance-none cursor-pointer"
-=======
               className="w-full pl-12 pr-10 py-3 border-2 border-gray-200 rounded-xl focus:border-blue-500 focus:outline-none focus:ring-4 focus:ring-blue-200/30 transition-all duration-300 bg-white appearance-none cursor-pointer text-black"
->>>>>>> b7740092
               whileFocus={{ scale: 1.02 }}
             >
               <option value="patient">Patient</option>
@@ -577,11 +549,7 @@
                 value={formData.firstName}
                 onChange={handleChange}
                 placeholder="First Name"
-<<<<<<< HEAD
-                className="w-full pl-12 pr-4 py-3 border-2 border-gray-200 dark:border-gray-600 rounded-xl focus:border-blue-500 dark:focus:border-blue-400 focus:outline-none focus:ring-4 focus:ring-blue-200/30 dark:focus:ring-blue-900/30 transition-all duration-300 placeholder-gray-400 dark:placeholder-gray-500 bg-white dark:bg-gray-800 text-gray-900 dark:text-gray-100"
-=======
                 className="w-full pl-12 pr-4 py-3 border-2 border-gray-200 rounded-xl focus:border-blue-500 focus:outline-none focus:ring-4 focus:ring-blue-200/30 transition-all duration-300 placeholder-gray-400 text-black"
->>>>>>> b7740092
               />
             </motion.div>
             <motion.div
@@ -597,11 +565,7 @@
                 value={formData.lastName}
                 onChange={handleChange}
                 placeholder="Last Name"
-<<<<<<< HEAD
-                className="w-full pl-12 pr-4 py-3 border-2 border-gray-200 dark:border-gray-600 rounded-xl focus:border-blue-500 dark:focus:border-blue-400 focus:outline-none focus:ring-4 focus:ring-blue-200/30 dark:focus:ring-blue-900/30 transition-all duration-300 placeholder-gray-400 dark:placeholder-gray-500 bg-white dark:bg-gray-800 text-gray-900 dark:text-gray-100"
-=======
                 className="w-full pl-12 pr-4 py-3 border-2 border-gray-200 rounded-xl focus:border-blue-500 focus:outline-none focus:ring-4 focus:ring-blue-200/30 transition-all duration-300 placeholder-gray-400 text-black"
->>>>>>> b7740092
               />
             </motion.div>
           </motion.div>
@@ -616,11 +580,7 @@
               value={formData.email}
               onChange={handleChange}
               placeholder="Email Address"
-<<<<<<< HEAD
-              className="w-full pl-12 pr-4 py-3 border-2 border-gray-200 dark:border-gray-600 rounded-xl focus:border-blue-500 dark:focus:border-blue-400 focus:outline-none focus:ring-4 focus:ring-blue-200/30 dark:focus:ring-blue-900/30 transition-all duration-300 placeholder-gray-400 dark:placeholder-gray-500 bg-white dark:bg-gray-800 text-gray-900 dark:text-gray-100"
-=======
               className="w-full pl-12 pr-4 py-3 border-2 border-gray-200 rounded-xl focus:border-blue-500 focus:outline-none focus:ring-4 focus:ring-blue-200/30 transition-all duration-300 placeholder-gray-400 text-black"
->>>>>>> b7740092
               whileFocus={{ scale: 1.02 }}
             />
           </motion.div>
@@ -634,11 +594,7 @@
               value={formData.phone}
               onChange={handleChange}
               placeholder="Phone Number"
-<<<<<<< HEAD
-              className="w-full pl-12 pr-4 py-3 border-2 border-gray-200 dark:border-gray-600 rounded-xl focus:border-blue-500 dark:focus:border-blue-400 focus:outline-none focus:ring-4 focus:ring-blue-200/30 dark:focus:ring-blue-900/30 transition-all duration-300 placeholder-gray-400 dark:placeholder-gray-500 bg-white dark:bg-gray-800 text-gray-900 dark:text-gray-100"
-=======
               className="w-full pl-12 pr-4 py-3 border-2 border-gray-200 rounded-xl focus:border-blue-500 focus:outline-none focus:ring-4 focus:ring-blue-200/30 transition-all duration-300 placeholder-gray-400 text-black"
->>>>>>> b7740092
               whileFocus={{ scale: 1.02 }}
             />
           </motion.div>
@@ -660,11 +616,7 @@
                 value={formData.password}
                 onChange={handleChange}
                 placeholder="Password"
-<<<<<<< HEAD
-                className="w-full pl-12 pr-12 py-3 border-2 border-gray-200 dark:border-gray-600 rounded-xl focus:border-blue-500 dark:focus:border-blue-400 focus:outline-none focus:ring-4 focus:ring-blue-200/30 dark:focus:ring-blue-900/30 transition-all duration-300 placeholder-gray-400 dark:placeholder-gray-500 bg-white dark:bg-gray-800 text-gray-900 dark:text-gray-100"
-=======
                 className="w-full pl-12 pr-12 py-3 border-2 border-gray-200 rounded-xl focus:border-blue-500 focus:outline-none focus:ring-4 focus:ring-blue-200/30 transition-all duration-300 placeholder-gray-400 text-black"
->>>>>>> b7740092
                 whileFocus={{ scale: 1.02 }}
               />
               <motion.button
@@ -776,11 +728,7 @@
                 value={formData.confirmPassword}
                 onChange={handleChange}
                 placeholder="Confirm Password"
-<<<<<<< HEAD
-                className="w-full pl-12 pr-12 py-3 border-2 border-gray-200 dark:border-gray-600 rounded-xl focus:border-blue-500 dark:focus:border-blue-400 focus:outline-none focus:ring-4 focus:ring-blue-200/30 dark:focus:ring-blue-900/30 transition-all duration-300 placeholder-gray-400 dark:placeholder-gray-500 bg-white dark:bg-gray-800 text-gray-900 dark:text-gray-100"
-=======
                 className="w-full pl-12 pr-12 py-3 border-2 border-gray-200 rounded-xl focus:border-blue-500 focus:outline-none focus:ring-4 focus:ring-blue-200/30 transition-all duration-300 placeholder-gray-400 text-black"
->>>>>>> b7740092
                 whileFocus={{ scale: 1.02 }}
               />
               <motion.button
