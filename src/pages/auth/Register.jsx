import React, { useState } from "react";
import { Link, useNavigate } from "react-router-dom";
import { EyeIcon, EyeSlashIcon, HomeIcon } from "@heroicons/react/24/outline";
import { useAuth } from "../../contexts/AuthContext";
import LoadingSpinner from "../../components/common/LoadingSpinner";
import { motion, AnimatePresence } from "framer-motion";
import { User, Mail, Phone, Shield, Building, MapPin, GraduationCap, Award } from "lucide-react";

const Register = () => {
  const { register, loginWithGoogle } = useAuth();
  const navigate = useNavigate();
  const [showPassword, setShowPassword] = useState(false);
  const [showConfirmPassword, setShowConfirmPassword] = useState(false);
  const [loading, setLoading] = useState(false);
  const [error, setError] = useState("");

  const [formData, setFormData] = useState({
    firstName: '',
    lastName: '',
    email: '',
    password: '',
    confirmPassword: '',
    role: 'patient',
    phone: '',
    specialization: '',
    licenseNumber: '',
    experience: '',
    pharmacyName: '',
    pharmacyAddress: ''
  });

  const [passwordValidity, setPasswordValidity] = useState({
    length: false,
    uppercase: false,
    lowercase: false,
    number: false,
    special: false,
  });

  const checkPasswordStrength = (password) => {
    setPasswordValidity({
      length: password.length >= 8,
      uppercase: /[A-Z]/.test(password),
      lowercase: /[a-z]/.test(password),
      number: /[0-9]/.test(password),
      special: /[^A-Za-z0-9]/.test(password),
    });
  };

  const handleChange = (e) => {
    setFormData({
      ...formData,
      [e.target.name]: e.target.value,
    });
    if (error) setError("");
    if (e.target.name === 'password') {
      checkPasswordStrength(e.target.value);
    }
  };

  const handleSubmit = async (e) => {
    e.preventDefault();

    // Password match check
    if (formData.password !== formData.confirmPassword) {
      setError("Passwords do not match!");
      return;
    }

    // Phone number must be exactly 10 digits
    const cleanedPhone = formData.phone.replace(/\D/g, "");
    if (cleanedPhone.length !== 10) {
      setError("Phone number must be exactly 10 digits.");
      return;
    }

    // Check password requirements
    if (!Object.values(passwordValidity).every(Boolean)) {
      setError('Please meet all password requirements.');
      return;
    }

    setLoading(true);
    setError('');

    try {
      const result = await register(formData);
      if (result.success) {
        navigate(`/${result.user.role}`);
      }
    } catch (err) {
      setError(err.message);
    } finally {
      setLoading(false);
    }
  };

  const handleGoogleSignup = async () => {
    try {
      await loginWithGoogle();
      navigate("/dashboard");
    } catch (error) {
      alert("Google sign-in failed: " + error.message);
    }
  };

  // Animation variants
  const containerVariants = {
    hidden: { opacity: 0, scale: 0.95 },
    visible: { 
      opacity: 1, 
      scale: 1,
      transition: {
        duration: 0.6,
        ease: [0.25, 0.46, 0.45, 0.94],
        staggerChildren: 0.08
      }
    }
  };

  const itemVariants = {
    hidden: { opacity: 0, y: 20 },
    visible: { 
      opacity: 1, 
      y: 0,
      transition: { duration: 0.4, ease: [0.25, 0.46, 0.45, 0.94] }
    }
  };

  const floatingVariants = {
    animate: {
      y: [0, -15, 0],
      x: [0, 10, 0],
      transition: {
        duration: 6,
        repeat: Infinity,
        ease: "easeInOut"
      }
    }
  };

  const pulseVariants = {
    animate: {
      scale: [1, 1.1, 1],
      rotate: [0, 180, 360],
      transition: {
        duration: 20,
        repeat: Infinity,
        ease: "linear"
      }
    }
  };

  const renderRoleSpecificFields = () => {
<<<<<<< HEAD
  switch (formData.role) {
    case "doctor":
      return (
        <motion.div
          key="doctor-fields"
          layout
          initial={{ opacity: 0 }}
          animate={{ opacity: 1 }}
          exit={{ opacity: 0 }}
          transition={{ duration: 0.35, ease: "easeInOut" }}
          className="space-y-4"
        >
          <motion.div initial={{ opacity: 0, y: -8 }} animate={{ opacity: 1, y: 0 }} transition={{ duration: 0.25 }} className="relative">
            <GraduationCap className="absolute left-3 top-1/2 -translate-y-1/2 text-gray-400 w-5 h-5" />
            <input
              name="specialization"
              type="text"
              required
              value={formData.specialization}
              onChange={handleChange}
              placeholder="Specialization"
              className="w-full pl-12 pr-4 py-3 border-2 border-gray-200 rounded-xl focus:border-blue-500 focus:outline-none focus:ring-4 focus:ring-blue-200/30 transition-all duration-300 placeholder-gray-400 text-gray-900"
            />
          </motion.div>

          <motion.div initial={{ opacity: 0, y: -8 }} animate={{ opacity: 1, y: 0 }} transition={{ duration: 0.25, delay: 0.03 }} className="relative">
            <Shield className="absolute left-3 top-1/2 -translate-y-1/2 text-gray-400 w-5 h-5" />
            <input
              name="licenseNumber"
              type="text"
              required
              value={formData.licenseNumber}
              onChange={handleChange}
              placeholder="Medical License Number"
              className="w-full pl-12 pr-4 py-3 border-2 border-gray-200 rounded-xl focus:border-blue-500 focus:outline-none focus:ring-4 focus:ring-blue-200/30 transition-all duration-300 placeholder-gray-400 text-gray-900"
            />
          </motion.div>

          <motion.div initial={{ opacity: 0, y: -8 }} animate={{ opacity: 1, y: 0 }} transition={{ duration: 0.25, delay: 0.06 }} className="relative">
            <Award className="absolute left-3 top-1/2 -translate-y-1/2 text-gray-400 w-5 h-5" />
            <input
              name="experience"
              type="number"
              value={formData.experience}
              onChange={handleChange}
              placeholder="Years of Experience"
              className="w-full pl-12 pr-4 py-3 border-2 border-gray-200 rounded-xl focus:border-blue-500 focus:outline-none focus:ring-4 focus:ring-blue-200/30 transition-all duration-300 placeholder-gray-400 text-gray-900"
            />
=======
    switch (formData.role) {
      case "doctor":
        return (
          <motion.div
            key="doctor-fields"
            layout
            initial={{ opacity: 0 }}
            animate={{ opacity: 1 }}
            exit={{ opacity: 0 }}
            transition={{ duration: 0.35, ease: "easeInOut" }}
            className="space-y-4"
          >
            <motion.div initial={{ opacity: 0, y: -8 }} animate={{ opacity: 1, y: 0 }} transition={{ duration: 0.25 }} className="relative">
              <GraduationCap className="absolute left-3 top-1/2 -translate-y-1/2 text-gray-400 w-5 h-5" />
              <input
                name="specialization"
                type="text"
                required
                value={formData.specialization}
                onChange={handleChange}
                placeholder="Specialization"
                className="w-full pl-12 pr-4 py-3 border-2 border-gray-200 rounded-xl focus:border-blue-500 focus:outline-none focus:ring-4 focus:ring-blue-200/30 transition-all duration-300 placeholder-gray-400"
              />
            </motion.div>

            <motion.div initial={{ opacity: 0, y: -8 }} animate={{ opacity: 1, y: 0 }} transition={{ duration: 0.25, delay: 0.03 }} className="relative">
              <Shield className="absolute left-3 top-1/2 -translate-y-1/2 text-gray-400 w-5 h-5" />
              <input
                name="licenseNumber"
                type="text"
                required
                value={formData.licenseNumber}
                onChange={handleChange}
                placeholder="Medical License Number"
                className="w-full pl-12 pr-4 py-3 border-2 border-gray-200 rounded-xl focus:border-blue-500 focus:outline-none focus:ring-4 focus:ring-blue-200/30 transition-all duration-300 placeholder-gray-400"
              />
            </motion.div>

            <motion.div initial={{ opacity: 0, y: -8 }} animate={{ opacity: 1, y: 0 }} transition={{ duration: 0.25, delay: 0.06 }} className="relative">
              <Award className="absolute left-3 top-1/2 -translate-y-1/2 text-gray-400 w-5 h-5" />
              <input
                name="experience"
                type="number"
                value={formData.experience}
                onChange={handleChange}
                placeholder="Years of Experience"
                className="w-full pl-12 pr-4 py-3 border-2 border-gray-200 rounded-xl focus:border-blue-500 focus:outline-none focus:ring-4 focus:ring-blue-200/30 transition-all duration-300 placeholder-gray-400"
              />
            </motion.div>
>>>>>>> 511a0ce4
          </motion.div>
        );

<<<<<<< HEAD
    case "pharmacist":
      return (
        <motion.div
          key="pharmacist-fields"
          layout
          initial={{ opacity: 0 }}
          animate={{ opacity: 1 }}
          exit={{ opacity: 0 }}
          transition={{ duration: 0.35, ease: "easeInOut" }}
          className="space-y-4"
        >
          <motion.div initial={{ opacity: 0, y: -8 }} animate={{ opacity: 1, y: 0 }} transition={{ duration: 0.25 }} className="relative">
            <Shield className="absolute left-3 top-1/2 -translate-y-1/2 text-gray-400 w-5 h-5" />
            <input
              name="licenseNumber"
              type="text"
              required
              value={formData.licenseNumber}
              onChange={handleChange}
              placeholder="Pharmacy License Number"
              className="w-full pl-12 pr-4 py-3 border-2 border-gray-200 rounded-xl focus:border-blue-500 focus:outline-none focus:ring-4 focus:ring-blue-200/30 transition-all duration-300 placeholder-gray-400 text-gray-900"
            />
          </motion.div>

          <motion.div initial={{ opacity: 0, y: -8 }} animate={{ opacity: 1, y: 0 }} transition={{ duration: 0.25, delay: 0.03 }} className="relative">
            <Building className="absolute left-3 top-1/2 -translate-y-1/2 text-gray-400 w-5 h-5" />
            <input
              name="pharmacyName"
              type="text"
              required
              value={formData.pharmacyName}
              onChange={handleChange}
              placeholder="Pharmacy Name"
              className="w-full pl-12 pr-4 py-3 border-2 border-gray-200 rounded-xl focus:border-blue-500 focus:outline-none focus:ring-4 focus:ring-blue-200/30 transition-all duration-300 placeholder-gray-400 text-gray-900"
            />
          </motion.div>

          <motion.div initial={{ opacity: 0, y: -8 }} animate={{ opacity: 1, y: 0 }} transition={{ duration: 0.25, delay: 0.06 }} className="relative">
            <MapPin className="absolute left-3 top-4 text-gray-400 w-5 h-5" />
            <textarea
              name="pharmacyAddress"
              required
              value={formData.pharmacyAddress}
              onChange={handleChange}
              rows={3}
              placeholder="Pharmacy Address"
              className="w-full pl-12 pr-4 py-3 border-2 border-gray-200 rounded-xl focus:border-blue-500 focus:outline-none focus:ring-4 focus:ring-blue-200/30 transition-all duration-300 placeholder-gray-400 resize-none text-gray-900"
            />
=======
      case "pharmacist":
        return (
          <motion.div
            key="pharmacist-fields"
            layout
            initial={{ opacity: 0 }}
            animate={{ opacity: 1 }}
            exit={{ opacity: 0 }}
            transition={{ duration: 0.35, ease: "easeInOut" }}
            className="space-y-4"
          >
            <motion.div initial={{ opacity: 0, y: -8 }} animate={{ opacity: 1, y: 0 }} transition={{ duration: 0.25 }} className="relative">
              <Shield className="absolute left-3 top-1/2 -translate-y-1/2 text-gray-400 w-5 h-5" />
              <input
                name="licenseNumber"
                type="text"
                required
                value={formData.licenseNumber}
                onChange={handleChange}
                placeholder="Pharmacy License Number"
                className="w-full pl-12 pr-4 py-3 border-2 border-gray-200 rounded-xl focus:border-blue-500 focus:outline-none focus:ring-4 focus:ring-blue-200/30 transition-all duration-300 placeholder-gray-400"
              />
            </motion.div>

            <motion.div initial={{ opacity: 0, y: -8 }} animate={{ opacity: 1, y: 0 }} transition={{ duration: 0.25, delay: 0.03 }} className="relative">
              <Building className="absolute left-3 top-1/2 -translate-y-1/2 text-gray-400 w-5 h-5" />
              <input
                name="pharmacyName"
                type="text"
                required
                value={formData.pharmacyName}
                onChange={handleChange}
                placeholder="Pharmacy Name"
                className="w-full pl-12 pr-4 py-3 border-2 border-gray-200 rounded-xl focus:border-blue-500 focus:outline-none focus:ring-4 focus:ring-blue-200/30 transition-all duration-300 placeholder-gray-400"
              />
            </motion.div>

            <motion.div initial={{ opacity: 0, y: -8 }} animate={{ opacity: 1, y: 0 }} transition={{ duration: 0.25, delay: 0.06 }} className="relative">
              <MapPin className="absolute left-3 top-4 text-gray-400 w-5 h-5" />
              <textarea
                name="pharmacyAddress"
                required
                value={formData.pharmacyAddress}
                onChange={handleChange}
                rows={3}
                placeholder="Pharmacy Address"
                className="w-full pl-12 pr-4 py-3 border-2 border-gray-200 rounded-xl focus:border-blue-500 focus:outline-none focus:ring-4 focus:ring-blue-200/30 transition-all duration-300 placeholder-gray-400 resize-none"
              />
            </motion.div>
>>>>>>> 511a0ce4
          </motion.div>
        );

      default:
        return null;
    }
  };

  return (
    <div className="min-h-screen flex items-center justify-center bg-gradient-to-br from-blue-50 via-purple-50 to-blue-100 py-12 px-4 sm:px-6 lg:px-8 relative overflow-hidden">
      {/* Animated background decorative elements */}
      <motion.div
        variants={pulseVariants}
        animate="animate"
        className="absolute -top-20 -right-20 w-40 h-40 bg-blue-200/20 rounded-full blur-xl"
      />
      <motion.div
        variants={floatingVariants}
        animate="animate"
        className="absolute -bottom-20 -left-20 w-60 h-60 bg-purple-200/20 rounded-full blur-xl"
      />
      <motion.div
        animate={{
          y: [0, -20, 0],
          x: [0, 15, 0],
          scale: [1, 1.05, 1],
        }}
        transition={{
          duration: 8,
          repeat: Infinity,
          ease: "easeInOut"
        }}
        className="absolute top-1/4 right-1/4 w-32 h-32 bg-gradient-to-br from-blue-300/20 to-purple-300/20 rounded-full blur-lg"
      />
      <motion.div
        animate={{
          y: [0, 25, 0],
          x: [0, -10, 0],
          rotate: [0, 180, 360],
        }}
        transition={{
          duration: 15,
          repeat: Infinity,
          ease: "linear"
        }}
        className="absolute bottom-1/3 left-1/3 w-24 h-24 bg-gradient-to-br from-purple-300/20 to-blue-300/20 rounded-full blur-lg"
      />

      {/* Home Button */}
      <motion.div
        className="absolute top-6 left-6 z-20"
        initial={{ opacity: 0, x: -50 }}
        animate={{ opacity: 1, x: 0 }}
        transition={{ delay: 0.3, duration: 0.6 }}
      >
        <Link
          to="/"
          className="flex items-center gap-2 px-4 py-2 bg-white/90 backdrop-blur-sm rounded-xl shadow-lg border border-white/50 text-blue-600 hover:text-blue-700 hover:bg-white transition-all duration-300 group"
        >
          <motion.div
            whileHover={{ x: -3 }}
            transition={{ type: "spring", stiffness: 400 }}
          >
            <HomeIcon className="w-5 h-5" />
          </motion.div>
          <span className="font-medium text-sm">Home</span>
        </Link>
      </motion.div>

      <motion.div
        variants={containerVariants}
        initial="hidden"
        animate="visible"
        className="max-w-lg w-full space-y-6 bg-white/90 backdrop-blur-sm px-8 py-10 rounded-2xl shadow-2xl shadow-blue-200/20 border border-blue-100/50 relative z-10"
        whileHover={{ y: -5 }}
        transition={{ type: "spring", stiffness: 300 }}
      >
        {/* HEADER */}
        <motion.div
          variants={itemVariants}
          className="text-center space-y-3"
        >
          <motion.div
            whileHover={{ rotate: 360, scale: 1.05 }}
            transition={{ duration: 0.6 }}
            className="inline-block"
          >
            <h1 className="text-4xl font-black bg-gradient-to-r from-blue-600 to-purple-700 bg-clip-text text-transparent">
              CareSync
            </h1>
          </motion.div>
          <motion.h2
            initial={{ opacity: 0, y: -10 }}
            animate={{ opacity: 1, y: 0 }}
            transition={{ delay: 0.4 }}
            className="text-2xl font-bold text-gray-900"
          >
            Create your account
          </motion.h2>
          <motion.div
            initial={{ scaleX: 0 }}
            animate={{ scaleX: 1 }}
            transition={{ delay: 0.5, duration: 0.6 }}
            className="w-16 h-1 bg-gradient-to-r from-blue-500 to-purple-600 mx-auto rounded-full"
          />
          <motion.p
            variants={itemVariants}
            className="text-sm text-gray-600"
          >
            Already have an account?{" "}
            <Link
              to="/login"
              className="font-semibold text-blue-600 hover:text-blue-500 hover:underline transition-all duration-200"
            >
              Sign in here
            </Link>
          </motion.p>
        </motion.div>

        {/* FORM */}
        <motion.form
          variants={containerVariants}
          className="mt-6 space-y-5"
          onSubmit={handleSubmit}
        >
          <AnimatePresence>
            {error && (
              <motion.div
                initial={{ opacity: 0, scale: 0.95, height: 0 }}
                animate={{ opacity: 1, scale: 1, height: "auto" }}
                exit={{ opacity: 0, scale: 0.95, height: 0 }}
                transition={{ duration: 0.3 }}
                className="bg-red-50 border-l-4 border-red-400 text-red-700 p-4 rounded-xl shadow-sm overflow-hidden"
              >
                <div className="flex items-start">
                  <motion.div
                    initial={{ scale: 0, rotate: -180 }}
                    animate={{ scale: 1, rotate: 0 }}
                    className="w-6 h-6 bg-red-500 rounded-full flex items-center justify-center mr-3 mt-0.5 flex-shrink-0"
                  >
                    <svg className="w-3 h-3 text-white" fill="currentColor" viewBox="0 0 20 20">
                      <path fillRule="evenodd" d="M18 10a8 8 0 11-16 0 8 8 0 0116 0zm-7 4a1 1 0 11-2 0 1 1 0 012 0zm-1-9a1 1 0 00-1 1v4a1 1 0 102 0V6a1 1 0 00-1-1z" clipRule="evenodd" />
                    </svg>
                  </motion.div>
                  <div>
                    <p className="font-bold text-sm">Registration Error</p>
                    <p className="text-sm">{error}</p>
                  </div>
                </div>
              </motion.div>
            )}
          </AnimatePresence>

          {/* ROLE SELECT */}
          <motion.div variants={itemVariants} className="relative">
            <User className="absolute left-3 top-1/2 transform -translate-y-1/2 text-gray-400 w-5 h-5 z-10" />
            <motion.select
              id="role"
              name="role"
              value={formData.role}
              onChange={handleChange}
              className="w-full pl-12 pr-10 py-3 border-2 border-gray-200 rounded-xl focus:border-blue-500 focus:outline-none focus:ring-4 focus:ring-blue-200/30 transition-all duration-300 bg-white appearance-none cursor-pointer"
              whileFocus={{ scale: 1.02 }}
            >
              <option value="patient">Patient</option>
              <option value="doctor">Doctor</option>
              <option value="pharmacist">Pharmacist</option>
            </motion.select>
            <div className="absolute right-3 top-1/2 transform -translate-y-1/2 pointer-events-none">
              <motion.svg
                animate={{ rotate: formData.role !== 'patient' ? 180 : 0 }}
                className="w-5 h-5 text-gray-400"
                fill="none"
                stroke="currentColor"
                viewBox="0 0 24 24"
              >
                <path strokeLinecap="round" strokeLinejoin="round" strokeWidth={2} d="M19 9l-7 7-7-7" />
              </motion.svg>
            </div>
          </motion.div>

          {/* NAME FIELDS */}
          <motion.div variants={itemVariants} className="grid grid-cols-1 sm:grid-cols-2 gap-4">
            <motion.div
              className="relative"
              whileHover={{ scale: 1.02 }}
              transition={{ type: "spring", stiffness: 300 }}
            >
              <User className="absolute left-3 top-1/2 transform -translate-y-1/2 text-gray-400 w-5 h-5" />
              <input
                name="firstName"
                type="text"
                required
                value={formData.firstName}
                onChange={handleChange}
                placeholder="First Name"
                className="w-full pl-12 pr-4 py-3 border-2 border-gray-200 rounded-xl focus:border-blue-500 focus:outline-none focus:ring-4 focus:ring-blue-200/30 transition-all duration-300 placeholder-gray-400 text-gray-900"
              />
            </motion.div>
            <motion.div
              className="relative"
              whileHover={{ scale: 1.02 }}
              transition={{ type: "spring", stiffness: 300 }}
            >
              <User className="absolute left-3 top-1/2 transform -translate-y-1/2 text-gray-400 w-5 h-5" />
              <input
                name="lastName"
                type="text"
                required
                value={formData.lastName}
                onChange={handleChange}
                placeholder="Last Name"
                className="w-full pl-12 pr-4 py-3 border-2 border-gray-200 rounded-xl focus:border-blue-500 focus:outline-none focus:ring-4 focus:ring-blue-200/30 transition-all duration-300 placeholder-gray-400 text-gray-900"
              />
            </motion.div>
          </motion.div>

          {/* EMAIL & PHONE */}
          <motion.div variants={itemVariants} className="grid grid-cols-1 sm:grid-cols-2 gap-4">
            <motion.div className="relative">
              <Mail className="absolute left-3 top-1/2 transform -translate-y-1/2 text-gray-400 w-5 h-5" />
              <motion.input
                name="email"
                type="email"
                required
                value={formData.email}
                onChange={handleChange}
                placeholder="Email Address"
                className="w-full pl-12 pr-4 py-3 border-2 border-gray-200 rounded-xl focus:border-blue-500 focus:outline-none focus:ring-4 focus:ring-blue-200/30 transition-all duration-300 placeholder-gray-400 text-gray-900"
                whileFocus={{ scale: 1.02 }}
              />
            </motion.div>
            <motion.div className="relative">
              <Phone className="absolute left-3 top-1/2 transform -translate-y-1/2 text-gray-400 w-5 h-5" />
              <motion.input
                name="phone"
                type="tel"
                required
                value={formData.phone}
                onChange={handleChange}
                placeholder="Phone Number"
                className="w-full pl-12 pr-4 py-3 border-2 border-gray-200 rounded-xl focus:border-blue-500 focus:outline-none focus:ring-4 focus:ring-blue-200/30 transition-all duration-300 placeholder-gray-400 text-gray-900"
                whileFocus={{ scale: 1.02 }}
              />
            </motion.div>
          </motion.div>
          
<<<<<<< HEAD
          {/* PASSWORD FIELDS */}
          <motion.div variants={itemVariants} className="grid grid-cols-1 sm:grid-cols-2 gap-4">
            <motion.div className="relative">
=======
          <motion.div variants={itemVariants} className="relative">
            <Phone className="absolute left-3 top-1/2 transform -translate-y-1/2 text-gray-400 w-5 h-5" />
            <motion.input
              name="phone"
              type="tel"
              required
              value={formData.phone}
              onChange={handleChange}
              placeholder="Phone Number"
              className="w-full pl-12 pr-4 py-3 border-2 border-gray-200 rounded-xl focus:border-blue-500 focus:outline-none focus:ring-4 focus:ring-blue-200/30 transition-all duration-300 placeholder-gray-400"
              whileFocus={{ scale: 1.02 }}
            />
          </motion.div>

          {/* ROLE SPECIFIC */}
          <AnimatePresence mode="wait" initial={false}>
            {renderRoleSpecificFields()}
          </AnimatePresence>

          {/* PASSWORDS */}
          <motion.div variants={itemVariants} className="space-y-4">
            <div className="relative">
>>>>>>> 511a0ce4
              <Shield className="absolute left-3 top-1/2 transform -translate-y-1/2 text-gray-400 w-5 h-5" />
              <motion.input
                id="password"
                name="password"
                type={showPassword ? "text" : "password"}
                required
                value={formData.password}
                onChange={handleChange}
                placeholder="Password"
                className="w-full pl-12 pr-12 py-3 border-2 border-gray-200 rounded-xl focus:border-blue-500 focus:outline-none focus:ring-4 focus:ring-blue-200/30 transition-all duration-300 placeholder-gray-400 text-gray-900"
                whileFocus={{ scale: 1.02 }}
              />
              <motion.button
                whileHover={{ scale: 1.1 }}
                whileTap={{ scale: 0.9 }}
                type="button"
                className="absolute inset-y-0 right-0 pr-3 flex items-center"
                onClick={() => setShowPassword(!showPassword)}
              >
                <AnimatePresence mode="wait">
                  {showPassword ? (
                    <motion.div
                      key="eyeslash"
                      initial={{ opacity: 0, rotate: -90 }}
                      animate={{ opacity: 1, rotate: 0 }}
                      exit={{ opacity: 0, rotate: 90 }}
                      transition={{ duration: 0.2 }}
                    >
                      <EyeSlashIcon className="h-5 w-5 text-gray-500 hover:text-blue-600 transition-colors" />
                    </motion.div>
                  ) : (
                    <motion.div
                      key="eye"
                      initial={{ opacity: 0, rotate: -90 }}
                      animate={{ opacity: 1, rotate: 0 }}
                      exit={{ opacity: 0, rotate: 90 }}
                      transition={{ duration: 0.2 }}
                    >
                      <EyeIcon className="h-5 w-5 text-gray-500 hover:text-blue-600 transition-colors" />
                    </motion.div>
                  )}
                </AnimatePresence>
              </motion.button>
<<<<<<< HEAD
            </motion.div>
            
            <motion.div className="relative">
=======
            </div>

            {/* Password strength indicator */}
            {formData.password.length > 0 && (
              <motion.div
                initial={{ opacity: 0, height: 0 }}
                animate={{ opacity: 1, height: "auto" }}
                exit={{ opacity: 0, height: 0 }}
                className="bg-gray-50 p-4 rounded-xl border border-gray-200 space-y-2"
              >
                <p className="text-sm font-medium text-gray-700 mb-2">Password Requirements:</p>
                <div className="space-y-1">
                  <p className={`flex items-center gap-2 text-sm ${passwordValidity.length ? 'text-green-600' : 'text-red-600'}`}>
                    {passwordValidity.length ? '✓' : '✗'} At least 8 characters long
                  </p>
                  <p className={`flex items-center gap-2 text-sm ${passwordValidity.uppercase ? 'text-green-600' : 'text-red-600'}`}>
                    {passwordValidity.uppercase ? '✓' : '✗'} Contains at least one uppercase letter
                  </p>
                  <p className={`flex items-center gap-2 text-sm ${passwordValidity.lowercase ? 'text-green-600' : 'text-red-600'}`}>
                    {passwordValidity.lowercase ? '✓' : '✗'} Contains at least one lowercase letter
                  </p>
                  <p className={`flex items-center gap-2 text-sm ${passwordValidity.number ? 'text-green-600' : 'text-red-600'}`}>
                    {passwordValidity.number ? '✓' : '✗'} Contains at least one number
                  </p>
                  <p className={`flex items-center gap-2 text-sm ${passwordValidity.special ? 'text-green-600' : 'text-red-600'}`}>
                    {passwordValidity.special ? '✓' : '✗'} Contains at least one special character
                  </p>
                </div>
              </motion.div>
            )}

            <div className="relative">
>>>>>>> 511a0ce4
              <Shield className="absolute left-3 top-1/2 transform -translate-y-1/2 text-gray-400 w-5 h-5" />
              <motion.input
                id="confirmPassword"
                name="confirmPassword"
                type={showConfirmPassword ? "text" : "password"}
                required
                value={formData.confirmPassword}
                onChange={handleChange}
                placeholder="Confirm Password"
                className="w-full pl-12 pr-12 py-3 border-2 border-gray-200 rounded-xl focus:border-blue-500 focus:outline-none focus:ring-4 focus:ring-blue-200/30 transition-all duration-300 placeholder-gray-400 text-gray-900"
                whileFocus={{ scale: 1.02 }}
              />
              <motion.button
                whileHover={{ scale: 1.1 }}
                whileTap={{ scale: 0.9 }}
                type="button"
                className="absolute inset-y-0 right-0 pr-3 flex items-center"
                onClick={() => setShowConfirmPassword(!showConfirmPassword)}
              >
                <AnimatePresence mode="wait">
                  {showConfirmPassword ? (
                    <motion.div
                      key="eyeslash2"
                      initial={{ opacity: 0, rotate: -90 }}
                      animate={{ opacity: 1, rotate: 0 }}
                      exit={{ opacity: 0, rotate: 90 }}
                      transition={{ duration: 0.2 }}
                    >
                      <EyeSlashIcon className="h-5 w-5 text-gray-500 hover:text-blue-600 transition-colors" />
                    </motion.div>
                  ) : (
                    <motion.div
                      key="eye2"
                      initial={{ opacity: 0, rotate: -90 }}
                      animate={{ opacity: 1, rotate: 0 }}
                      exit={{ opacity: 0, rotate: 90 }}
                      transition={{ duration: 0.2 }}
                    >
                      <EyeIcon className="h-5 w-5 text-gray-500 hover:text-blue-600 transition-colors" />
                    </motion.div>
                  )}
                </AnimatePresence>
              </motion.button>
            </motion.div>
          </motion.div>

          <AnimatePresence mode="wait">
            {renderRoleSpecificFields()}
          </AnimatePresence>

          {/* TERMS */}
          <motion.div
            variants={itemVariants}
            className="flex items-start text-sm space-x-3 py-2"
          >
            <motion.input
              id="agree-terms"
              name="agree-terms"
              type="checkbox"
              required
              className="mt-0.5 h-4 w-4 text-blue-600 focus:ring-blue-500 border-gray-300 rounded transition-colors"
              whileHover={{ scale: 1.1 }}
              whileTap={{ scale: 0.9 }}
            />
            <label htmlFor="agree-terms" className="text-gray-700 leading-relaxed">
              I agree to the{" "}
              <motion.a
                href="#"
                className="text-blue-600 hover:text-blue-500 font-medium hover:underline transition-all duration-200"
                whileHover={{ scale: 1.05 }}
              >
                Terms of Service
              </motion.a>{" "}
              and{" "}
              <motion.a
                href="#"
                className="text-blue-600 hover:text-blue-500 font-medium hover:underline transition-all duration-200"
                whileHover={{ scale: 1.05 }}
              >
                Privacy Policy
              </motion.a>
            </label>
          </motion.div>

          {/* SUBMIT */}
          <motion.button
            variants={itemVariants}
            whileHover={{ scale: 1.02, y: -2 }}
            whileTap={{ scale: 0.98 }}
            type="submit"
            disabled={loading || !Object.values(passwordValidity).every(Boolean)}
            className="w-full bg-gradient-to-r from-blue-600 to-purple-700 hover:from-blue-700 hover:to-purple-800 text-white py-3 px-6 rounded-xl text-lg font-bold shadow-lg shadow-blue-500/25 transition-all duration-300 disabled:opacity-50 disabled:cursor-not-allowed flex items-center justify-center space-x-2"
          >
            <AnimatePresence mode="wait">
              {loading ? (
                <motion.div
                  initial={{ opacity: 0 }}
                  animate={{ opacity: 1 }}
                  exit={{ opacity: 0 }}
                  className="flex items-center space-x-2"
                >
                  <LoadingSpinner size="sm" color="white" />
                  <span>Creating Account...</span>
                </motion.div>
              ) : (
                <motion.span
                  initial={{ opacity: 0 }}
                  animate={{ opacity: 1 }}
                  exit={{ opacity: 0 }}
                  className="flex items-center space-x-2"
                >
                  <motion.svg
                    className="w-5 h-5"
                    fill="none"
                    stroke="currentColor"
                    viewBox="0 0 24 24"
                    whileHover={{ x: 2 }}
                  >
                    <path strokeLinecap="round" strokeLinejoin="round" strokeWidth={2} d="M18 9v3m0 0v3m0-3h3m-3 0h-3m-2-5a4 4 0 11-8 0 4 4 0 018 0zM3 20a6 6 0 0112 0v1H3v-1z" />
                  </motion.svg>
                  <span>Create Account</span>
                </motion.span>
              )}
            </AnimatePresence>
          </motion.button>

          {/* OR */}
          <motion.div
            variants={itemVariants}
            className="relative flex items-center my-6"
          >
            <motion.div
              initial={{ scaleX: 0 }}
              animate={{ scaleX: 1 }}
              transition={{ delay: 2.5, duration: 0.5 }}
              className="flex-1 border-t border-gray-200"
            />
            <motion.span
              initial={{ opacity: 0, scale: 0.8 }}
              animate={{ opacity: 1, scale: 1 }}
              transition={{ delay: 2.6 }}
              className="px-4 bg-white text-gray-500 text-sm font-medium"
            >
              Or continue with
            </motion.span>
            <motion.div
              initial={{ scaleX: 0 }}
              animate={{ scaleX: 1 }}
              transition={{ delay: 2.5, duration: 0.5 }}
              className="flex-1 border-t border-gray-200"
            />
          </motion.div>

          {/* GOOGLE */}
          <motion.button
            variants={itemVariants}
            whileHover={{ scale: 1.02, y: -1 }}
            whileTap={{ scale: 0.98 }}
            type="button"
            onClick={handleGoogleSignup}
            className="w-full inline-flex justify-center items-center py-3 px-4 border-2 border-gray-200 rounded-xl shadow-sm bg-white text-sm font-semibold text-gray-700 hover:bg-gray-50 hover:border-gray-300 hover:shadow-md transition-all duration-300"
          >
            <motion.img
              src="https://www.svgrepo.com/show/355037/google.svg"
              alt="Google"
              className="h-5 w-5 mr-3"
              whileHover={{ rotate: 360 }}
              transition={{ duration: 0.6 }}
            />
            <span>Sign up with Google</span>
          </motion.button>
        </motion.form>
      </motion.div>
    </div>
  );
};

export default Register;<|MERGE_RESOLUTION|>--- conflicted
+++ resolved
@@ -152,56 +152,6 @@
   };
 
   const renderRoleSpecificFields = () => {
-<<<<<<< HEAD
-  switch (formData.role) {
-    case "doctor":
-      return (
-        <motion.div
-          key="doctor-fields"
-          layout
-          initial={{ opacity: 0 }}
-          animate={{ opacity: 1 }}
-          exit={{ opacity: 0 }}
-          transition={{ duration: 0.35, ease: "easeInOut" }}
-          className="space-y-4"
-        >
-          <motion.div initial={{ opacity: 0, y: -8 }} animate={{ opacity: 1, y: 0 }} transition={{ duration: 0.25 }} className="relative">
-            <GraduationCap className="absolute left-3 top-1/2 -translate-y-1/2 text-gray-400 w-5 h-5" />
-            <input
-              name="specialization"
-              type="text"
-              required
-              value={formData.specialization}
-              onChange={handleChange}
-              placeholder="Specialization"
-              className="w-full pl-12 pr-4 py-3 border-2 border-gray-200 rounded-xl focus:border-blue-500 focus:outline-none focus:ring-4 focus:ring-blue-200/30 transition-all duration-300 placeholder-gray-400 text-gray-900"
-            />
-          </motion.div>
-
-          <motion.div initial={{ opacity: 0, y: -8 }} animate={{ opacity: 1, y: 0 }} transition={{ duration: 0.25, delay: 0.03 }} className="relative">
-            <Shield className="absolute left-3 top-1/2 -translate-y-1/2 text-gray-400 w-5 h-5" />
-            <input
-              name="licenseNumber"
-              type="text"
-              required
-              value={formData.licenseNumber}
-              onChange={handleChange}
-              placeholder="Medical License Number"
-              className="w-full pl-12 pr-4 py-3 border-2 border-gray-200 rounded-xl focus:border-blue-500 focus:outline-none focus:ring-4 focus:ring-blue-200/30 transition-all duration-300 placeholder-gray-400 text-gray-900"
-            />
-          </motion.div>
-
-          <motion.div initial={{ opacity: 0, y: -8 }} animate={{ opacity: 1, y: 0 }} transition={{ duration: 0.25, delay: 0.06 }} className="relative">
-            <Award className="absolute left-3 top-1/2 -translate-y-1/2 text-gray-400 w-5 h-5" />
-            <input
-              name="experience"
-              type="number"
-              value={formData.experience}
-              onChange={handleChange}
-              placeholder="Years of Experience"
-              className="w-full pl-12 pr-4 py-3 border-2 border-gray-200 rounded-xl focus:border-blue-500 focus:outline-none focus:ring-4 focus:ring-blue-200/30 transition-all duration-300 placeholder-gray-400 text-gray-900"
-            />
-=======
     switch (formData.role) {
       case "doctor":
         return (
@@ -223,7 +173,7 @@
                 value={formData.specialization}
                 onChange={handleChange}
                 placeholder="Specialization"
-                className="w-full pl-12 pr-4 py-3 border-2 border-gray-200 rounded-xl focus:border-blue-500 focus:outline-none focus:ring-4 focus:ring-blue-200/30 transition-all duration-300 placeholder-gray-400"
+                className="w-full pl-12 pr-4 py-3 border-2 border-gray-200 rounded-xl focus:border-blue-500 focus:outline-none focus:ring-4 focus:ring-blue-200/30 transition-all duration-300 placeholder-gray-400 text-black"
               />
             </motion.div>
 
@@ -236,7 +186,7 @@
                 value={formData.licenseNumber}
                 onChange={handleChange}
                 placeholder="Medical License Number"
-                className="w-full pl-12 pr-4 py-3 border-2 border-gray-200 rounded-xl focus:border-blue-500 focus:outline-none focus:ring-4 focus:ring-blue-200/30 transition-all duration-300 placeholder-gray-400"
+                className="w-full pl-12 pr-4 py-3 border-2 border-gray-200 rounded-xl focus:border-blue-500 focus:outline-none focus:ring-4 focus:ring-blue-200/30 transition-all duration-300 placeholder-gray-400 text-black"
               />
             </motion.div>
 
@@ -248,63 +198,12 @@
                 value={formData.experience}
                 onChange={handleChange}
                 placeholder="Years of Experience"
-                className="w-full pl-12 pr-4 py-3 border-2 border-gray-200 rounded-xl focus:border-blue-500 focus:outline-none focus:ring-4 focus:ring-blue-200/30 transition-all duration-300 placeholder-gray-400"
+                className="w-full pl-12 pr-4 py-3 border-2 border-gray-200 rounded-xl focus:border-blue-500 focus:outline-none focus:ring-4 focus:ring-blue-200/30 transition-all duration-300 placeholder-gray-400 text-black"
               />
             </motion.div>
->>>>>>> 511a0ce4
           </motion.div>
         );
 
-<<<<<<< HEAD
-    case "pharmacist":
-      return (
-        <motion.div
-          key="pharmacist-fields"
-          layout
-          initial={{ opacity: 0 }}
-          animate={{ opacity: 1 }}
-          exit={{ opacity: 0 }}
-          transition={{ duration: 0.35, ease: "easeInOut" }}
-          className="space-y-4"
-        >
-          <motion.div initial={{ opacity: 0, y: -8 }} animate={{ opacity: 1, y: 0 }} transition={{ duration: 0.25 }} className="relative">
-            <Shield className="absolute left-3 top-1/2 -translate-y-1/2 text-gray-400 w-5 h-5" />
-            <input
-              name="licenseNumber"
-              type="text"
-              required
-              value={formData.licenseNumber}
-              onChange={handleChange}
-              placeholder="Pharmacy License Number"
-              className="w-full pl-12 pr-4 py-3 border-2 border-gray-200 rounded-xl focus:border-blue-500 focus:outline-none focus:ring-4 focus:ring-blue-200/30 transition-all duration-300 placeholder-gray-400 text-gray-900"
-            />
-          </motion.div>
-
-          <motion.div initial={{ opacity: 0, y: -8 }} animate={{ opacity: 1, y: 0 }} transition={{ duration: 0.25, delay: 0.03 }} className="relative">
-            <Building className="absolute left-3 top-1/2 -translate-y-1/2 text-gray-400 w-5 h-5" />
-            <input
-              name="pharmacyName"
-              type="text"
-              required
-              value={formData.pharmacyName}
-              onChange={handleChange}
-              placeholder="Pharmacy Name"
-              className="w-full pl-12 pr-4 py-3 border-2 border-gray-200 rounded-xl focus:border-blue-500 focus:outline-none focus:ring-4 focus:ring-blue-200/30 transition-all duration-300 placeholder-gray-400 text-gray-900"
-            />
-          </motion.div>
-
-          <motion.div initial={{ opacity: 0, y: -8 }} animate={{ opacity: 1, y: 0 }} transition={{ duration: 0.25, delay: 0.06 }} className="relative">
-            <MapPin className="absolute left-3 top-4 text-gray-400 w-5 h-5" />
-            <textarea
-              name="pharmacyAddress"
-              required
-              value={formData.pharmacyAddress}
-              onChange={handleChange}
-              rows={3}
-              placeholder="Pharmacy Address"
-              className="w-full pl-12 pr-4 py-3 border-2 border-gray-200 rounded-xl focus:border-blue-500 focus:outline-none focus:ring-4 focus:ring-blue-200/30 transition-all duration-300 placeholder-gray-400 resize-none text-gray-900"
-            />
-=======
       case "pharmacist":
         return (
           <motion.div
@@ -325,7 +224,7 @@
                 value={formData.licenseNumber}
                 onChange={handleChange}
                 placeholder="Pharmacy License Number"
-                className="w-full pl-12 pr-4 py-3 border-2 border-gray-200 rounded-xl focus:border-blue-500 focus:outline-none focus:ring-4 focus:ring-blue-200/30 transition-all duration-300 placeholder-gray-400"
+                className="w-full pl-12 pr-4 py-3 border-2 border-gray-200 rounded-xl focus:border-blue-500 focus:outline-none focus:ring-4 focus:ring-blue-200/30 transition-all duration-300 placeholder-gray-400 text-black"
               />
             </motion.div>
 
@@ -338,7 +237,7 @@
                 value={formData.pharmacyName}
                 onChange={handleChange}
                 placeholder="Pharmacy Name"
-                className="w-full pl-12 pr-4 py-3 border-2 border-gray-200 rounded-xl focus:border-blue-500 focus:outline-none focus:ring-4 focus:ring-blue-200/30 transition-all duration-300 placeholder-gray-400"
+                className="w-full pl-12 pr-4 py-3 border-2 border-gray-200 rounded-xl focus:border-blue-500 focus:outline-none focus:ring-4 focus:ring-blue-200/30 transition-all duration-300 placeholder-gray-400 text-black"
               />
             </motion.div>
 
@@ -351,10 +250,9 @@
                 onChange={handleChange}
                 rows={3}
                 placeholder="Pharmacy Address"
-                className="w-full pl-12 pr-4 py-3 border-2 border-gray-200 rounded-xl focus:border-blue-500 focus:outline-none focus:ring-4 focus:ring-blue-200/30 transition-all duration-300 placeholder-gray-400 resize-none"
+                className="w-full pl-12 pr-4 py-3 border-2 border-gray-200 rounded-xl focus:border-blue-500 focus:outline-none focus:ring-4 focus:ring-blue-200/30 transition-all duration-300 placeholder-gray-400 resize-none text-black"
               />
             </motion.div>
->>>>>>> 511a0ce4
           </motion.div>
         );
 
@@ -516,7 +414,7 @@
               name="role"
               value={formData.role}
               onChange={handleChange}
-              className="w-full pl-12 pr-10 py-3 border-2 border-gray-200 rounded-xl focus:border-blue-500 focus:outline-none focus:ring-4 focus:ring-blue-200/30 transition-all duration-300 bg-white appearance-none cursor-pointer"
+              className="w-full pl-12 pr-10 py-3 border-2 border-gray-200 rounded-xl focus:border-blue-500 focus:outline-none focus:ring-4 focus:ring-blue-200/30 transition-all duration-300 bg-white appearance-none cursor-pointer text-black"
               whileFocus={{ scale: 1.02 }}
             >
               <option value="patient">Patient</option>
@@ -551,7 +449,7 @@
                 value={formData.firstName}
                 onChange={handleChange}
                 placeholder="First Name"
-                className="w-full pl-12 pr-4 py-3 border-2 border-gray-200 rounded-xl focus:border-blue-500 focus:outline-none focus:ring-4 focus:ring-blue-200/30 transition-all duration-300 placeholder-gray-400 text-gray-900"
+                className="w-full pl-12 pr-4 py-3 border-2 border-gray-200 rounded-xl focus:border-blue-500 focus:outline-none focus:ring-4 focus:ring-blue-200/30 transition-all duration-300 placeholder-gray-400 text-black"
               />
             </motion.div>
             <motion.div
@@ -567,46 +465,26 @@
                 value={formData.lastName}
                 onChange={handleChange}
                 placeholder="Last Name"
-                className="w-full pl-12 pr-4 py-3 border-2 border-gray-200 rounded-xl focus:border-blue-500 focus:outline-none focus:ring-4 focus:ring-blue-200/30 transition-all duration-300 placeholder-gray-400 text-gray-900"
+                className="w-full pl-12 pr-4 py-3 border-2 border-gray-200 rounded-xl focus:border-blue-500 focus:outline-none focus:ring-4 focus:ring-blue-200/30 transition-all duration-300 placeholder-gray-400 text-black"
               />
             </motion.div>
           </motion.div>
 
-          {/* EMAIL & PHONE */}
-          <motion.div variants={itemVariants} className="grid grid-cols-1 sm:grid-cols-2 gap-4">
-            <motion.div className="relative">
-              <Mail className="absolute left-3 top-1/2 transform -translate-y-1/2 text-gray-400 w-5 h-5" />
-              <motion.input
-                name="email"
-                type="email"
-                required
-                value={formData.email}
-                onChange={handleChange}
-                placeholder="Email Address"
-                className="w-full pl-12 pr-4 py-3 border-2 border-gray-200 rounded-xl focus:border-blue-500 focus:outline-none focus:ring-4 focus:ring-blue-200/30 transition-all duration-300 placeholder-gray-400 text-gray-900"
-                whileFocus={{ scale: 1.02 }}
-              />
-            </motion.div>
-            <motion.div className="relative">
-              <Phone className="absolute left-3 top-1/2 transform -translate-y-1/2 text-gray-400 w-5 h-5" />
-              <motion.input
-                name="phone"
-                type="tel"
-                required
-                value={formData.phone}
-                onChange={handleChange}
-                placeholder="Phone Number"
-                className="w-full pl-12 pr-4 py-3 border-2 border-gray-200 rounded-xl focus:border-blue-500 focus:outline-none focus:ring-4 focus:ring-blue-200/30 transition-all duration-300 placeholder-gray-400 text-gray-900"
-                whileFocus={{ scale: 1.02 }}
-              />
-            </motion.div>
+          {/* CONTACT */}
+          <motion.div variants={itemVariants} className="relative">
+            <Mail className="absolute left-3 top-1/2 transform -translate-y-1/2 text-gray-400 w-5 h-5" />
+            <motion.input
+              name="email"
+              type="email"
+              required
+              value={formData.email}
+              onChange={handleChange}
+              placeholder="Email Address"
+              className="w-full pl-12 pr-4 py-3 border-2 border-gray-200 rounded-xl focus:border-blue-500 focus:outline-none focus:ring-4 focus:ring-blue-200/30 transition-all duration-300 placeholder-gray-400 text-black"
+              whileFocus={{ scale: 1.02 }}
+            />
           </motion.div>
           
-<<<<<<< HEAD
-          {/* PASSWORD FIELDS */}
-          <motion.div variants={itemVariants} className="grid grid-cols-1 sm:grid-cols-2 gap-4">
-            <motion.div className="relative">
-=======
           <motion.div variants={itemVariants} className="relative">
             <Phone className="absolute left-3 top-1/2 transform -translate-y-1/2 text-gray-400 w-5 h-5" />
             <motion.input
@@ -616,7 +494,7 @@
               value={formData.phone}
               onChange={handleChange}
               placeholder="Phone Number"
-              className="w-full pl-12 pr-4 py-3 border-2 border-gray-200 rounded-xl focus:border-blue-500 focus:outline-none focus:ring-4 focus:ring-blue-200/30 transition-all duration-300 placeholder-gray-400"
+              className="w-full pl-12 pr-4 py-3 border-2 border-gray-200 rounded-xl focus:border-blue-500 focus:outline-none focus:ring-4 focus:ring-blue-200/30 transition-all duration-300 placeholder-gray-400 text-black"
               whileFocus={{ scale: 1.02 }}
             />
           </motion.div>
@@ -629,7 +507,6 @@
           {/* PASSWORDS */}
           <motion.div variants={itemVariants} className="space-y-4">
             <div className="relative">
->>>>>>> 511a0ce4
               <Shield className="absolute left-3 top-1/2 transform -translate-y-1/2 text-gray-400 w-5 h-5" />
               <motion.input
                 id="password"
@@ -639,7 +516,7 @@
                 value={formData.password}
                 onChange={handleChange}
                 placeholder="Password"
-                className="w-full pl-12 pr-12 py-3 border-2 border-gray-200 rounded-xl focus:border-blue-500 focus:outline-none focus:ring-4 focus:ring-blue-200/30 transition-all duration-300 placeholder-gray-400 text-gray-900"
+                className="w-full pl-12 pr-12 py-3 border-2 border-gray-200 rounded-xl focus:border-blue-500 focus:outline-none focus:ring-4 focus:ring-blue-200/30 transition-all duration-300 placeholder-gray-400 text-black"
                 whileFocus={{ scale: 1.02 }}
               />
               <motion.button
@@ -673,11 +550,6 @@
                   )}
                 </AnimatePresence>
               </motion.button>
-<<<<<<< HEAD
-            </motion.div>
-            
-            <motion.div className="relative">
-=======
             </div>
 
             {/* Password strength indicator */}
@@ -710,7 +582,6 @@
             )}
 
             <div className="relative">
->>>>>>> 511a0ce4
               <Shield className="absolute left-3 top-1/2 transform -translate-y-1/2 text-gray-400 w-5 h-5" />
               <motion.input
                 id="confirmPassword"
@@ -720,7 +591,7 @@
                 value={formData.confirmPassword}
                 onChange={handleChange}
                 placeholder="Confirm Password"
-                className="w-full pl-12 pr-12 py-3 border-2 border-gray-200 rounded-xl focus:border-blue-500 focus:outline-none focus:ring-4 focus:ring-blue-200/30 transition-all duration-300 placeholder-gray-400 text-gray-900"
+                className="w-full pl-12 pr-12 py-3 border-2 border-gray-200 rounded-xl focus:border-blue-500 focus:outline-none focus:ring-4 focus:ring-blue-200/30 transition-all duration-300 placeholder-gray-400 text-black"
                 whileFocus={{ scale: 1.02 }}
               />
               <motion.button
@@ -754,12 +625,8 @@
                   )}
                 </AnimatePresence>
               </motion.button>
-            </motion.div>
-          </motion.div>
-
-          <AnimatePresence mode="wait">
-            {renderRoleSpecificFields()}
-          </AnimatePresence>
+            </div>
+          </motion.div>
 
           {/* TERMS */}
           <motion.div
