import React, { useState } from "react";
import html2pdf from "html2pdf.js";
import { DocumentArrowDownIcon } from "@heroicons/react/24/outline";
<<<<<<< HEAD
import RatingFeedback from "../common/RatingFeedback";
=======
>>>>>>> 46b1bc61
import { motion, AnimatePresence } from "framer-motion";

const prescriptionsData = [
  {
    id: "RX001",
    doctor: "Dr. Sarah Johnson",
    date: "2024-01-15",
    status: "active",
    medicines: [
      { name: "Metformin", dosage: "500mg", frequency: "Twice daily", duration: "30 days" },
      { name: "Lisinopril", dosage: "10mg", frequency: "Once daily", duration: "30 days" },
    ],
    instructions: "Take with meals. Monitor blood sugar levels regularly.",
    nextRefill: "2024-02-14",
  },
  {
    id: "RX002",
    doctor: "Dr. Michael Brown",
    date: "2024-01-10",
    status: "completed",
    medicines: [{ name: "Amoxicillin", dosage: "500mg", frequency: "Three times daily", duration: "7 days" }],
    instructions: "Complete the full course even if symptoms improve.",
    nextRefill: null,
  },
  {
    id: "RX003",
    doctor: "Dr. Sarah Johnson",
    date: "2024-01-05",
    status: "expired",
    medicines: [{ name: "Vitamin D3", dosage: "1000 IU", frequency: "Once daily", duration: "90 days" }],
    instructions: "Take with fat-containing meal for better absorption.",
    nextRefill: "2024-04-05",
  },
];

const statusBadge = {
  active: "bg-green-100 text-green-800 dark:bg-green-900/30 dark:text-green-300",
  completed: "bg-blue-100 text-blue-800 dark:bg-blue-900/30 dark:text-blue-300",
  expired: "bg-gray-100 text-gray-600 dark:bg-gray-700 dark:text-gray-300",
};

export default function Prescriptions() {
  const [selected, setSelected] = useState(null);

  const exportToPDF = () => {
    const element = document.createElement('div');
    element.innerHTML = `
      <div style="font-family: Arial, sans-serif; padding: 20px;">
        <h1 style="color: #2563eb; text-align: center; margin-bottom: 30px;">My Prescriptions</h1>
        <p style="text-align: center; margin-bottom: 20px;">Generated on ${new Date().toLocaleDateString()}</p>
        ${prescriptionsData.map(presc => `
          <div style="border: 1px solid #e5e7eb; border-radius: 8px; padding: 15px; margin-bottom: 20px;">
            <h2 style="color: #1f2937; margin-bottom: 10px;">Prescription ID: ${presc.id}</h2>
            <p><strong>Doctor:</strong> ${presc.doctor}</p>
            <p><strong>Date:</strong> ${presc.date}</p>
            <p><strong>Status:</strong> ${presc.status.charAt(0).toUpperCase() + presc.status.slice(1)}</p>
            <div style="margin: 15px 0;">
              <strong>Medicines:</strong>
              <ul style="margin: 5px 0; padding-left: 20px;">
                ${presc.medicines.map(med => `
                  <li>${med.name} — ${med.dosage}, ${med.frequency} (${med.duration})</li>
                `).join('')}
              </ul>
            </div>
            <p><strong>Instructions:</strong> ${presc.instructions}</p>
            <p><strong>Next Refill:</strong> ${presc.nextRefill || 'N/A'}</p>
          </div>
        `).join('')}
      </div>
    `;

    const options = {
      margin: 1,
      filename: 'my-prescriptions.pdf',
      image: { type: 'jpeg', quality: 0.98 },
      html2canvas: { scale: 2 },
      jsPDF: { unit: 'in', format: 'letter', orientation: 'portrait' }
    };

    html2pdf().set(options).from(element).save();
  };

  return (
    <div className="p-2 sm:p-6">

      <div className="flex flex-col sm:flex-row justify-between items-start sm:items-center mb-4 gap-4">
        <h2 className="text-xl sm:text-2xl font-bold text-gray-900 dark:text-gray-100">
          Prescriptions
        </h2>
        <button
          onClick={exportToPDF}
          className="flex items-center gap-2 px-4 py-2 bg-emerald-600 text-white font-semibold rounded-lg shadow hover:bg-emerald-700 focus:outline-none focus:ring-2 focus:ring-emerald-400 transition dark:bg-emerald-500 dark:hover:bg-emerald-600"
        >
          <DocumentArrowDownIcon className="h-5 w-5" />
          Export All to PDF
        </button>
      </div>
      {/* Responsive grid of cards/boxes */}
<<<<<<< HEAD
=======

>>>>>>> 46b1bc61
      <h2 className="text-xl sm:text-2xl font-bold mb-4 text-gray-900 dark:text-gray-100">
        Prescriptions
      </h2>

      {/* Prescription Cards */}
<<<<<<< HEAD
=======

>>>>>>> 46b1bc61
      <div className="grid grid-cols-1 sm:grid-cols-2 lg:grid-cols-3 gap-4">
        {prescriptionsData.map((presc) => (
          <motion.div
            key={presc.id}
            initial={{ opacity: 0, y: 20 }}
            animate={{ opacity: 1, y: 0 }}
            transition={{ duration: 0.3 }}
            className="bg-white dark:bg-gray-800 shadow rounded-lg p-4 flex flex-col justify-between h-full border border-gray-200 dark:border-gray-700"
          >
            <div>
              <div className="flex justify-between items-center mb-2">
                <span className="font-semibold text-base text-gray-900 dark:text-gray-100">{presc.id}</span>
                <span className={`px-2 py-1 rounded text-xs font-semibold ${statusBadge[presc.status]}`}>
                  {presc.status.charAt(0).toUpperCase() + presc.status.slice(1)}
                </span>
              </div>
              <div className="text-sm text-gray-600 dark:text-gray-400 mb-1">
                <span className="font-semibold">Doctor:</span> {presc.doctor}
              </div>
              <div className="text-sm text-gray-600 dark:text-gray-400 mb-1">
                <span className="font-semibold">Date:</span> {presc.date}
              </div>
              <div className="text-sm mb-1 text-gray-700 dark:text-gray-300">
                <span className="font-semibold">Medicines:</span>
                <ul className="list-disc pl-5">
                  {presc.medicines.map((med, i) => (
                    <li key={i}>{med.name} ({med.dosage})</li>
                  ))}
                </ul>
              </div>
              <div className="text-sm text-gray-600 dark:text-gray-400 mb-1">
                <span className="font-semibold">Next Refill:</span>{" "}
                {presc.nextRefill || <span className="text-gray-400 dark:text-gray-500 italic">-</span>}
              </div>
            </div>
            <button
              className="mt-3 px-4 py-2 bg-primary-600 text-white font-semibold rounded shadow hover:bg-primary-700 focus:outline-none focus:ring-2 focus:ring-primary-400 transition dark:bg-primary-500 dark:hover:bg-primary-600"
              onClick={() => setSelected(presc)}
            >
              View Details
            </button>
          </motion.div>
        ))}
      </div>

      {/* Modal */}
      <AnimatePresence>
        {selected && (
          <motion.div
            className="fixed inset-0 z-50 flex items-center justify-center bg-black bg-opacity-40"
            initial={{ opacity: 0 }}
            animate={{ opacity: 1 }}
            exit={{ opacity: 0 }}
          >
            <motion.div
              initial={{ scale: 0.8, opacity: 0 }}
              animate={{ scale: 1, opacity: 1 }}
              exit={{ scale: 0.8, opacity: 0 }}
              transition={{ duration: 0.3 }}
              className="bg-white dark:bg-gray-800 w-full sm:w-auto sm:min-w-[340px] max-w-lg m-2 sm:m-0 rounded-lg shadow-lg p-4 sm:p-6 relative border border-gray-200 dark:border-gray-700"
            >
              <button
                className="absolute top-2 right-2 text-gray-400 hover:text-gray-700 dark:text-gray-300 dark:hover:text-gray-100 text-2xl"
                onClick={() => setSelected(null)}
                aria-label="Close prescription details"
              >
                &times;
              </button>

              <h3 className="text-lg font-bold mb-2 text-gray-900 dark:text-gray-100">
                Prescription ID: {selected.id}
              </h3>
              <p className="mb-1 text-gray-700 dark:text-gray-300">
                <span className="font-semibold">Doctor:</span> {selected.doctor}
              </p>
              <p className="mb-1 text-gray-700 dark:text-gray-300">
                <span className="font-semibold">Date:</span> {selected.date}
              </p>
              <p className="mb-1 text-gray-700 dark:text-gray-300">
                <span className="font-semibold">Status:</span>
                <span className={`ml-2 px-2 py-1 rounded text-xs font-semibold ${statusBadge[selected.status]}`}>
                  {selected.status.charAt(0).toUpperCase() + selected.status.slice(1)}
                </span>
<<<<<<< HEAD

              )}
            </p>

            {/* Rating Feedback for Pharmacist */}
            {selected.status === "completed" && (
              <div className="mt-4 pt-4 border-t border-gray-200 dark:border-gray-600">
                <h4 className="text-sm font-semibold text-gray-900 dark:text-gray-100 mb-2">
                  Rate Your Pharmacist
                </h4>
                <RatingFeedback
                  pharmacistId="PHARM001" // This would be dynamic in a real app
                  onSubmit={(feedback) => {
                    console.log("Pharmacist feedback submitted:", feedback);
                    // Here you could update the prescription with feedback status
                  }}
                />
              </div>
            )}

            <button
              className="mt-4 w-full py-2 rounded bg-blue-600 text-white font-semibold hover:bg-blue-700 dark:bg-blue-500 dark:hover:bg-blue-600 transition-colors"
              onClick={() => setSelected(null)}
            >
              Close
            </button>
          </div>
        </div>
      )}

=======
>>>>>>> 46b1bc61
              </p>

              <div className="mt-2 text-gray-700 dark:text-gray-300">
                <span className="font-semibold">Medicines:</span>
                <ul className="list-disc pl-5">
                  {selected.medicines.map((med, i) => (
                    <li key={i}>
                      {med.name} — {med.dosage}, {med.frequency} ({med.duration})
                    </li>
                  ))}
                </ul>
              </div>

              <p className="mt-2 text-gray-700 dark:text-gray-300">
                <span className="font-semibold">Instructions:</span> {selected.instructions}
              </p>
              <p className="mt-2 text-gray-700 dark:text-gray-300">
                <span className="font-semibold">Next Refill:</span>{" "}
                {selected.nextRefill || <span className="text-gray-400 dark:text-gray-500 italic">-</span>}
              </p>

              <button
                className="mt-4 w-full py-2 rounded bg-blue-600 text-white font-semibold hover:bg-blue-700 dark:bg-blue-500 dark:hover:bg-blue-600 transition-colors"
                onClick={() => setSelected(null)}
              >
                Close
              </button>
            </motion.div>
          </motion.div>
        )}
      </AnimatePresence>
    </div>
  );
}<|MERGE_RESOLUTION|>--- conflicted
+++ resolved
@@ -1,10 +1,7 @@
 import React, { useState } from "react";
 import html2pdf from "html2pdf.js";
 import { DocumentArrowDownIcon } from "@heroicons/react/24/outline";
-<<<<<<< HEAD
-import RatingFeedback from "../common/RatingFeedback";
-=======
->>>>>>> 46b1bc61
+import RatingFeedback from "../common/RatingFeedback"; // Keep this import
 import { motion, AnimatePresence } from "framer-motion";
 
 const prescriptionsData = [
@@ -50,12 +47,14 @@
   const [selected, setSelected] = useState(null);
 
   const exportToPDF = () => {
-    const element = document.createElement('div');
+    const element = document.createElement("div");
     element.innerHTML = `
       <div style="font-family: Arial, sans-serif; padding: 20px;">
         <h1 style="color: #2563eb; text-align: center; margin-bottom: 30px;">My Prescriptions</h1>
         <p style="text-align: center; margin-bottom: 20px;">Generated on ${new Date().toLocaleDateString()}</p>
-        ${prescriptionsData.map(presc => `
+        ${prescriptionsData
+          .map(
+            (presc) => `
           <div style="border: 1px solid #e5e7eb; border-radius: 8px; padding: 15px; margin-bottom: 20px;">
             <h2 style="color: #1f2937; margin-bottom: 10px;">Prescription ID: ${presc.id}</h2>
             <p><strong>Doctor:</strong> ${presc.doctor}</p>
@@ -64,24 +63,28 @@
             <div style="margin: 15px 0;">
               <strong>Medicines:</strong>
               <ul style="margin: 5px 0; padding-left: 20px;">
-                ${presc.medicines.map(med => `
+                ${presc.medicines
+                  .map((med) => `
                   <li>${med.name} — ${med.dosage}, ${med.frequency} (${med.duration})</li>
-                `).join('')}
+                `)
+                  .join("")}
               </ul>
             </div>
             <p><strong>Instructions:</strong> ${presc.instructions}</p>
-            <p><strong>Next Refill:</strong> ${presc.nextRefill || 'N/A'}</p>
+            <p><strong>Next Refill:</strong> ${presc.nextRefill || "N/A"}</p>
           </div>
-        `).join('')}
+        `
+          )
+          .join("")}
       </div>
     `;
 
     const options = {
       margin: 1,
-      filename: 'my-prescriptions.pdf',
-      image: { type: 'jpeg', quality: 0.98 },
+      filename: "my-prescriptions.pdf",
+      image: { type: "jpeg", quality: 0.98 },
       html2canvas: { scale: 2 },
-      jsPDF: { unit: 'in', format: 'letter', orientation: 'portrait' }
+      jsPDF: { unit: "in", format: "letter", orientation: "portrait" },
     };
 
     html2pdf().set(options).from(element).save();
@@ -89,7 +92,6 @@
 
   return (
     <div className="p-2 sm:p-6">
-
       <div className="flex flex-col sm:flex-row justify-between items-start sm:items-center mb-4 gap-4">
         <h2 className="text-xl sm:text-2xl font-bold text-gray-900 dark:text-gray-100">
           Prescriptions
@@ -102,20 +104,8 @@
           Export All to PDF
         </button>
       </div>
-      {/* Responsive grid of cards/boxes */}
-<<<<<<< HEAD
-=======
-
->>>>>>> 46b1bc61
-      <h2 className="text-xl sm:text-2xl font-bold mb-4 text-gray-900 dark:text-gray-100">
-        Prescriptions
-      </h2>
 
       {/* Prescription Cards */}
-<<<<<<< HEAD
-=======
-
->>>>>>> 46b1bc61
       <div className="grid grid-cols-1 sm:grid-cols-2 lg:grid-cols-3 gap-4">
         {prescriptionsData.map((presc) => (
           <motion.div
@@ -127,8 +117,12 @@
           >
             <div>
               <div className="flex justify-between items-center mb-2">
-                <span className="font-semibold text-base text-gray-900 dark:text-gray-100">{presc.id}</span>
-                <span className={`px-2 py-1 rounded text-xs font-semibold ${statusBadge[presc.status]}`}>
+                <span className="font-semibold text-base text-gray-900 dark:text-gray-100">
+                  {presc.id}
+                </span>
+                <span
+                  className={`px-2 py-1 rounded text-xs font-semibold ${statusBadge[presc.status]}`}
+                >
                   {presc.status.charAt(0).toUpperCase() + presc.status.slice(1)}
                 </span>
               </div>
@@ -142,13 +136,17 @@
                 <span className="font-semibold">Medicines:</span>
                 <ul className="list-disc pl-5">
                   {presc.medicines.map((med, i) => (
-                    <li key={i}>{med.name} ({med.dosage})</li>
+                    <li key={i}>
+                      {med.name} ({med.dosage})
+                    </li>
                   ))}
                 </ul>
               </div>
               <div className="text-sm text-gray-600 dark:text-gray-400 mb-1">
                 <span className="font-semibold">Next Refill:</span>{" "}
-                {presc.nextRefill || <span className="text-gray-400 dark:text-gray-500 italic">-</span>}
+                {presc.nextRefill || (
+                  <span className="text-gray-400 dark:text-gray-500 italic">-</span>
+                )}
               </div>
             </div>
             <button
@@ -196,42 +194,11 @@
               </p>
               <p className="mb-1 text-gray-700 dark:text-gray-300">
                 <span className="font-semibold">Status:</span>
-                <span className={`ml-2 px-2 py-1 rounded text-xs font-semibold ${statusBadge[selected.status]}`}>
+                <span
+                  className={`ml-2 px-2 py-1 rounded text-xs font-semibold ${statusBadge[selected.status]}`}
+                >
                   {selected.status.charAt(0).toUpperCase() + selected.status.slice(1)}
                 </span>
-<<<<<<< HEAD
-
-              )}
-            </p>
-
-            {/* Rating Feedback for Pharmacist */}
-            {selected.status === "completed" && (
-              <div className="mt-4 pt-4 border-t border-gray-200 dark:border-gray-600">
-                <h4 className="text-sm font-semibold text-gray-900 dark:text-gray-100 mb-2">
-                  Rate Your Pharmacist
-                </h4>
-                <RatingFeedback
-                  pharmacistId="PHARM001" // This would be dynamic in a real app
-                  onSubmit={(feedback) => {
-                    console.log("Pharmacist feedback submitted:", feedback);
-                    // Here you could update the prescription with feedback status
-                  }}
-                />
-              </div>
-            )}
-
-            <button
-              className="mt-4 w-full py-2 rounded bg-blue-600 text-white font-semibold hover:bg-blue-700 dark:bg-blue-500 dark:hover:bg-blue-600 transition-colors"
-              onClick={() => setSelected(null)}
-            >
-              Close
-            </button>
-          </div>
-        </div>
-      )}
-
-=======
->>>>>>> 46b1bc61
               </p>
 
               <div className="mt-2 text-gray-700 dark:text-gray-300">
@@ -246,12 +213,31 @@
               </div>
 
               <p className="mt-2 text-gray-700 dark:text-gray-300">
-                <span className="font-semibold">Instructions:</span> {selected.instructions}
+                <span className="font-semibold">Instructions:</span>{" "}
+                {selected.instructions}
               </p>
               <p className="mt-2 text-gray-700 dark:text-gray-300">
                 <span className="font-semibold">Next Refill:</span>{" "}
-                {selected.nextRefill || <span className="text-gray-400 dark:text-gray-500 italic">-</span>}
-              </p>
+                {selected.nextRefill || (
+                  <span className="text-gray-400 dark:text-gray-500 italic">-</span>
+                )}
+              </p>
+
+              {/* Rating Feedback for Pharmacist */}
+              {selected.status === "completed" && (
+                <div className="mt-4 pt-4 border-t border-gray-200 dark:border-gray-600">
+                  <h4 className="text-sm font-semibold text-gray-900 dark:text-gray-100 mb-2">
+                    Rate Your Pharmacist
+                  </h4>
+                  <RatingFeedback
+                    pharmacistId="PHARM001" // This would be dynamic in a real app
+                    onSubmit={(feedback) => {
+                      console.log("Pharmacist feedback submitted:", feedback);
+                      // Could update prescription with feedback here
+                    }}
+                  />
+                </div>
+              )}
 
               <button
                 className="mt-4 w-full py-2 rounded bg-blue-600 text-white font-semibold hover:bg-blue-700 dark:bg-blue-500 dark:hover:bg-blue-600 transition-colors"
