--- conflicted
+++ resolved
@@ -1,18 +1,5 @@
-// src/components/patient/HealthLogs.jsx
-<<<<<<< HEAD
 import React, { useMemo, useState, useEffect } from 'react'
 import { PlusIcon, FunnelIcon, ArrowDownTrayIcon, TrashIcon, PencilSquareIcon } from '@heroicons/react/24/outline'
-
-/**
- * HealthLogs — upgraded:
- * - add / edit / delete entries (modal)
- * - filters (type, date range, search)
- * - summary cards + log-type breakdown
- * - CSV export for vitals
- * - dummy data
- *
- * No charts, no external libs.
- */
 
 // --- Dummy initial data
 const initialVitals = [
@@ -28,11 +15,9 @@
   { id: 102, date: '2024-07-05', symptom: 'Fatigue', severity: 'moderate', notes: 'Tired in morning' },
 ]
 
-// simple uid
 let uid = 200
 const nextId = () => ++uid
 
-// Utilities
 const parseDateKey = (d) => {
   if (!d) return null
   const dt = new Date(d)
@@ -40,7 +25,6 @@
   return dt.toISOString().slice(0, 10)
 }
 
-// very small parser to detect bp "120/80"
 const parseBP = (s) => {
   if (!s || typeof s !== 'string') return null
   const parts = s.split('/').map(p => Number(p.trim()))
@@ -50,11 +34,9 @@
   return null
 }
 
-// auto status detection for some vitals
 const detectStatus = ({ type, value }) => {
   if (!type || value == null) return 'normal'
   const t = type.toLowerCase()
-  // blood pressure
   if (t.includes('blood pressure')) {
     const bp = parseBP(String(value))
     if (!bp) return 'unknown'
@@ -62,7 +44,6 @@
     if (bp.sys <= 90 || bp.dia <= 60) return 'low'
     return 'normal'
   }
-  // heart rate (bpm) - numeric
   if (t.includes('heart')) {
     const n = Number(String(value).replace(/[^0-9.]/g, ''))
     if (Number.isNaN(n)) return 'unknown'
@@ -70,14 +51,12 @@
     if (n < 50) return 'low'
     return 'normal'
   }
-  // temperature (F)
   if (t.includes('temperature') || t.includes('temp')) {
     const n = Number(String(value).replace(/[^0-9.]/g, ''))
     if (Number.isNaN(n)) return 'unknown'
     if (n >= 100.4) return 'high'
     return 'normal'
   }
-  // blood sugar (mg/dL) - simple thresholds
   if (t.includes('blood sugar') || t.includes('glucose')) {
     const n = Number(String(value).replace(/[^0-9.]/g, ''))
     if (Number.isNaN(n)) return 'unknown'
@@ -85,14 +64,11 @@
     if (n < 70) return 'low'
     return 'normal'
   }
-  // weight / generic numeric -> normal by default
   return 'normal'
 }
 
-// CSV helper
 const toCSV = (rows) => {
   return rows.map(r => r.map(cell => {
-    // escape double quotes by doubling them
     const s = String(cell ?? '')
     if (s.includes(',') || s.includes('"') || s.includes('\n')) {
       return `"${s.replace(/"/g, '""')}"`
@@ -102,14 +78,13 @@
 }
 
 const HealthLogs = () => {
-  const [activeTab, setActiveTab] = useState('vitals') // 'vitals' or 'symptoms'
+  const [activeTab, setActiveTab] = useState('vitals')
   const [vitals, setVitals] = useState(initialVitals)
   const [symptoms, setSymptoms] = useState(initialSymptoms)
 
-  // modal state (shared add/edit)
   const [modalOpen, setModalOpen] = useState(false)
-  const [editing, setEditing] = useState(null) // { kind: 'vital'|'symptom', id, data }
-  const [form, setForm] = useState({ // generic form
+  const [editing, setEditing] = useState(null)
+  const [form, setForm] = useState({
     kind: 'vital',
     date: parseDateKey(new Date()),
     type: 'Heart Rate',
@@ -121,13 +96,11 @@
     notes: '',
   })
 
-  // filters
   const [filterType, setFilterType] = useState('all')
   const [dateFrom, setDateFrom] = useState('')
   const [dateTo, setDateTo] = useState('')
   const [searchText, setSearchText] = useState('')
 
-  // derived lists based on filters/search
   const filteredVitals = useMemo(() => {
     const from = parseDateKey(dateFrom)
     const to = parseDateKey(dateTo)
@@ -157,19 +130,16 @@
     }).sort((a,b)=> b.date.localeCompare(a.date))
   }, [symptoms, dateFrom, dateTo, searchText])
 
-  // Summaries
   const summary = useMemo(() => {
     const allLogs = [...vitals, ...symptoms]
     const total = allLogs.length
     const abnormal = vitals.filter(v => v.status && v.status !== 'normal').length
     const lastLog = allLogs.length ? allLogs.reduce((a,b)=> a.date > b.date ? a : b).date : '--'
-    // most common vital type
     const typeCounts = vitals.reduce((acc, v) => { acc[v.type] = (acc[v.type]||0)+1; return acc }, {})
     const mostCommonType = Object.keys(typeCounts).length ? Object.entries(typeCounts).sort((a,b)=> b[1]-a[1])[0][0] : '--'
     return { total, abnormal, lastLog, mostCommonType, typeCounts }
   }, [vitals, symptoms])
 
-  // Helpers: open modal for add or edit
   const openAddModal = (kind = 'vital') => {
     setEditing(null)
     setForm({
@@ -177,7 +147,7 @@
       date: parseDateKey(new Date()),
       type: kind === 'vital' ? 'Heart Rate' : '',
       value: '',
-      unit: kind === 'vital' ? ( 'bpm' ) : '',
+      unit: kind === 'vital' ? 'bpm' : '',
       status: '',
       symptom: '',
       severity: 'mild',
@@ -207,10 +177,8 @@
     setEditing(null)
   }
 
-  // Add or save
   const handleSave = () => {
     if (form.kind === 'vital') {
-      // basic validation
       if (!form.type || !form.date || !form.value) {
         alert('Please provide date, type and value for the vital sign.')
         return
@@ -224,7 +192,6 @@
         setVitals(prev => [newEntry, ...prev])
       }
     } else {
-      // symptom
       if (!form.symptom || !form.date) {
         alert('Please provide symptom and date.')
         return
@@ -236,18 +203,15 @@
         setSymptoms(prev => [newSym, ...prev])
       }
     }
-
     closeModal()
   }
 
-  // Delete
   const handleDelete = (kind, id) => {
     if (!window.confirm('Delete this entry? This cannot be undone.')) return
     if (kind === 'vital') setVitals(prev => prev.filter(v => v.id !== id))
     else setSymptoms(prev => prev.filter(s => s.id !== id))
   }
 
-  // CSV export only vitals (as requested)
   const exportCSV = () => {
     const rows = [['Date', 'Type', 'Value', 'Unit', 'Status'], ...vitals.map(v => [v.date, v.type, v.value, v.unit, v.status])]
     const csv = toCSV(rows)
@@ -260,13 +224,11 @@
     link.remove()
   }
 
-  // available types for filter dropdown (from current vitals)
   const vitalTypes = useMemo(() => {
     const set = new Set(vitals.map(v => v.type))
     return ['all', ...Array.from(set)]
   }, [vitals])
 
-  // small effect: when tab changes reset filters
   useEffect(()=> {
     setFilterType('all')
     setDateFrom('')
@@ -287,105 +249,10 @@
             <PlusIcon className="h-5 w-5" />
             <span>Add Entry</span>
           </button>
-
           {activeTab === 'vitals' && (
             <button
               onClick={exportCSV}
               className="bg-gray-100 px-4 py-2 rounded-lg flex items-center gap-2 hover:bg-gray-200"
-=======
-import React, { useState } from "react";
-import { PlusIcon, ChartBarIcon } from "@heroicons/react/24/outline";
-
-const HealthLogs = () => {
-  const [activeTab, setActiveTab] = useState("vitals");
-
-  const vitalSigns = [
-    {
-      date: "2024-01-15",
-      type: "Blood Pressure",
-      value: "120/80",
-      unit: "mmHg",
-      status: "normal",
-    },
-    {
-      date: "2024-01-15",
-      type: "Heart Rate",
-      value: "72",
-      unit: "bpm",
-      status: "normal",
-    },
-    {
-      date: "2024-01-15",
-      type: "Temperature",
-      value: "98.6",
-      unit: "°F",
-      status: "normal",
-    },
-    {
-      date: "2024-01-14",
-      type: "Weight",
-      value: "70",
-      unit: "kg",
-      status: "normal",
-    },
-    {
-      date: "2024-01-14",
-      type: "Blood Sugar",
-      value: "95",
-      unit: "mg/dL",
-      status: "normal",
-    },
-  ];
-
-  const symptoms = [
-    {
-      date: "2024-01-13",
-      symptom: "Headache",
-      severity: "mild",
-      notes: "After long work day",
-    },
-    {
-      date: "2024-01-10",
-      symptom: "Fatigue",
-      severity: "moderate",
-      notes: "Lasted 2 days",
-    },
-    {
-      date: "2024-01-08",
-      symptom: "Cough",
-      severity: "mild",
-      notes: "Dry cough, no fever",
-    },
-  ];
-
-  return (
-    <div className="space-y-6">
-      <div className="flex justify-between items-center">
-        <h2 className="text-2xl font-bold text-gray-900 dark:text-gray-100">
-          Health Logs
-        </h2>
-        <button className="btn-primary flex items-center space-x-2">
-          <PlusIcon className="h-5 w-5" />
-          <span>Add Entry</span>
-        </button>
-      </div>
-
-      {/* Tabs */}
-      <div className="border-b border-gray-200 dark:border-gray-700">
-        <nav className="-mb-px flex space-x-8">
-          {[
-            { id: "vitals", name: "Vital Signs", icon: ChartBarIcon },
-            { id: "symptoms", name: "Symptoms", icon: ChartBarIcon },
-          ].map((tab) => (
-            <button
-              key={tab.id}
-              onClick={() => setActiveTab(tab.id)}
-              className={`flex items-center space-x-2 py-2 px-1 border-b-2 font-medium text-sm transition-colors ${
-                activeTab === tab.id
-                  ? "border-primary-500 text-primary-600 dark:border-primary-400 dark:text-primary-400"
-                  : "border-transparent text-gray-500 hover:text-gray-700 hover:border-gray-300 dark:text-gray-400 dark:hover:text-gray-300 dark:hover:border-gray-600"
-              }`}
->>>>>>> b6607689
             >
               <ArrowDownTrayIcon className="h-5 w-5" />
               Export CSV
@@ -400,24 +267,21 @@
           <p className="text-sm text-gray-500">Total Logs</p>
           <p className="text-lg font-semibold">{summary.total}</p>
         </div>
-
         <div className="bg-white p-4 rounded-lg shadow-sm border">
           <p className="text-sm text-gray-500">Abnormal Vitals</p>
           <p className="text-lg font-semibold">{summary.abnormal}</p>
         </div>
-
         <div className="bg-white p-4 rounded-lg shadow-sm border">
           <p className="text-sm text-gray-500">Last Log Date</p>
           <p className="text-lg font-semibold">{summary.lastLog || '--'}</p>
         </div>
-
         <div className="bg-white p-4 rounded-lg shadow-sm border">
           <p className="text-sm text-gray-500">Top Vital Type</p>
           <p className="text-lg font-semibold">{summary.mostCommonType || '--'}</p>
         </div>
       </div>
 
-      {/* Type breakdown (no charts) */}
+      {/* Type breakdown */}
       <div className="bg-white p-4 rounded-lg shadow-sm border">
         <h4 className="font-medium mb-3">Log Type Breakdown</h4>
         <div className="flex flex-wrap gap-2">
@@ -445,7 +309,6 @@
           >
             Vital Signs
           </button>
-
           <button
             onClick={() => setActiveTab('symptoms')}
             className={`py-2 px-1 border-b-2 font-medium text-sm whitespace-nowrap ${
@@ -457,7 +320,6 @@
         </nav>
       </div>
 
-<<<<<<< HEAD
       {/* Filters row */}
       <div className="flex flex-col md:flex-row md:items-center gap-3 md:gap-4">
         <div className="flex items-center gap-2">
@@ -499,68 +361,23 @@
                   <h4 className="font-medium text-gray-900">{v.type}</h4>
                   <p className="text-sm text-gray-500">{v.date}</p>
                 </div>
-
-                <div className="text-right flex items-center gap-4">
-                  <div>
-                    <p className="font-semibold text-gray-900">{v.value} <span className="text-sm text-gray-600">{v.unit}</span></p>
-                    <span className={`inline-flex px-2 py-1 text-xs rounded-full ${
-                      v.status === 'normal' ? 'bg-green-100 text-green-800' :
-                      v.status === 'high' ? 'bg-red-100 text-red-800' :
-                      'bg-yellow-100 text-yellow-800'
-                    }`}>{v.status}</span>
-                  </div>
-
-                  <div className="flex items-center gap-2">
-                    <button title="Edit" onClick={() => openEditModal('vital', v)} className="p-2 rounded-lg hover:bg-white/50">
-                      <PencilSquareIcon className="h-5 w-5 text-gray-600" />
+                <div className="flex items-center gap-6">
+                  <p className="text-lg font-semibold">{v.value} {v.unit}</p>
+                  <span className={`px-3 py-1 rounded-full text-xs font-medium ${
+                    v.status === 'normal' ? 'bg-green-100 text-green-800'
+                    : v.status === 'high' ? 'bg-red-100 text-red-800'
+                    : v.status === 'low' ? 'bg-yellow-100 text-yellow-800'
+                    : 'bg-gray-100 text-gray-800'
+                  }`}>
+                    {v.status || 'unknown'}
+                  </span>
+                  <div className="flex gap-2">
+                    <button onClick={() => openEditModal('vital', v)} className="p-1 hover:bg-gray-200 rounded">
+                      <PencilSquareIcon className="h-5 w-5 text-gray-500" />
                     </button>
-                    <button title="Delete" onClick={() => handleDelete('vital', v.id)} className="p-2 rounded-lg hover:bg-white/50">
-                      <TrashIcon className="h-5 w-5 text-red-600" />
+                    <button onClick={() => handleDelete('vital', v.id)} className="p-1 hover:bg-gray-200 rounded">
+                      <TrashIcon className="h-5 w-5 text-red-500" />
                     </button>
-=======
-      {/* Content */}
-      <div className="bg-white dark:bg-gray-800 rounded-lg shadow-sm border border-gray-200 dark:border-gray-700">
-        {activeTab === "vitals" && (
-          <div className="p-6">
-            <h3 className="text-lg font-semibold text-gray-900 dark:text-gray-100 mb-4">
-              Vital Signs History
-            </h3>
-            <div className="space-y-4">
-              {vitalSigns.map((vital, index) => (
-                <div
-                  key={index}
-                  className="flex items-center justify-between p-4 bg-gray-50 dark:bg-gray-700 rounded-lg"
-                >
-                  <div className="flex items-center space-x-4">
-                    <div className="w-2 h-2 bg-green-500 rounded-full"></div>
-                    <div>
-                      <h4 className="font-medium text-gray-900 dark:text-gray-100">
-                        {vital.type}
-                      </h4>
-                      <p className="text-sm text-gray-600 dark:text-gray-400">
-                        {vital.date}
-                      </p>
-                    </div>
-                  </div>
-                  <div className="text-right">
-                    <p className="font-semibold text-gray-900 dark:text-gray-100">
-                      {vital.value}{" "}
-                      <span className="text-sm font-normal text-gray-600 dark:text-gray-400">
-                        {vital.unit}
-                      </span>
-                    </p>
-                    <span
-                      className={`inline-flex px-2 py-1 text-xs font-medium rounded-full ${
-                        vital.status === "normal"
-                          ? "bg-green-100 text-green-800 dark:bg-green-900/30 dark:text-green-300"
-                          : vital.status === "high"
-                          ? "bg-red-100 text-red-800 dark:bg-red-900/30 dark:text-red-300"
-                          : "bg-yellow-100 text-yellow-800 dark:bg-yellow-900/30 dark:text-yellow-300"
-                      }`}
-                    >
-                      {vital.status}
-                    </span>
->>>>>>> b6607689
                   </div>
                 </div>
               </div>
@@ -568,70 +385,32 @@
           </div>
         )}
 
-<<<<<<< HEAD
         {activeTab === 'symptoms' && (
           <div className="p-6 space-y-4">
             {filteredSymptoms.length === 0 && <div className="text-center text-gray-500 py-8">No symptoms match your filters.</div>}
-            {filteredSymptoms.map(s => (
-              <div key={s.id} className="p-4 bg-gray-50 rounded-lg">
-                <div className="flex justify-between items-start">
-                  <div>
-                    <h4 className="font-medium text-gray-900">{s.symptom}</h4>
-                    <p className="text-sm text-gray-500">{s.date}</p>
-                    <p className="text-sm mt-2">{s.notes}</p>
-                  </div>
-                  <div className="text-right flex flex-col items-end gap-3">
-                    <span className={`px-2 py-1 text-xs rounded-full ${
-                      s.severity === 'mild' ? 'bg-green-100 text-green-800' :
-                      s.severity === 'moderate' ? 'bg-yellow-100 text-yellow-800' :
-                      'bg-red-100 text-red-800'
-                    }`}>{s.severity}</span>
-                    <div className="flex items-center gap-2">
-                      <button title="Edit" onClick={() => openEditModal('symptom', s)} className="p-2 rounded-lg hover:bg-white/50">
-                        <PencilSquareIcon className="h-5 w-5 text-gray-600" />
-                      </button>
-                      <button title="Delete" onClick={() => handleDelete('symptom', s.id)} className="p-2 rounded-lg hover:bg-white/50">
-                        <TrashIcon className="h-5 w-5 text-red-600" />
-                      </button>
-                    </div>
-                  </div>
-=======
-        {activeTab === "symptoms" && (
-          <div className="p-6">
-            <h3 className="text-lg font-semibold text-gray-900 dark:text-gray-100 mb-4">
-              Symptom History
-            </h3>
-            <div className="space-y-4">
-              {symptoms.map((symptom, index) => (
-                <div
-                  key={index}
-                  className="p-4 bg-gray-50 dark:bg-gray-700 rounded-lg"
-                >
-                  <div className="flex items-center justify-between mb-2">
-                    <h4 className="font-medium text-gray-900 dark:text-gray-100">
-                      {symptom.symptom}
-                    </h4>
-                    <div className="flex items-center space-x-2">
-                      <span
-                        className={`px-2 py-1 text-xs font-medium rounded-full ${
-                          symptom.severity === "mild"
-                            ? "bg-green-100 text-green-800 dark:bg-green-900/30 dark:text-green-300"
-                            : symptom.severity === "moderate"
-                            ? "bg-yellow-100 text-yellow-800 dark:bg-yellow-900/30 dark:text-yellow-300"
-                            : "bg-red-100 text-red-800 dark:bg-red-900/30 dark:text-red-300"
-                        }`}
-                      >
-                        {symptom.severity}
-                      </span>
-                      <span className="text-sm text-gray-600 dark:text-gray-400">
-                        {symptom.date}
-                      </span>
-                    </div>
-                  </div>
-                  <p className="text-sm text-gray-600 dark:text-gray-400">
-                    {symptom.notes}
-                  </p>
->>>>>>> b6607689
+            {filteredSymptoms.map((s) => (
+              <div key={s.id} className="flex items-center justify-between p-4 bg-gray-50 rounded-lg">
+                <div>
+                  <h4 className="font-medium text-gray-900">{s.symptom}</h4>
+                  <p className="text-sm text-gray-500">{s.date}</p>
+                  {s.notes && <p className="text-sm text-gray-400">{s.notes}</p>}
+                </div>
+                <div className="flex items-center gap-6">
+                  <span className={`px-3 py-1 rounded-full text-xs font-medium ${
+                    s.severity === 'mild' ? 'bg-green-100 text-green-800'
+                    : s.severity === 'moderate' ? 'bg-yellow-100 text-yellow-800'
+                    : 'bg-red-100 text-red-800'
+                  }`}>
+                    {s.severity}
+                  </span>
+                  <div className="flex gap-2">
+                    <button onClick={() => openEditModal('symptom', s)} className="p-1 hover:bg-gray-200 rounded">
+                      <PencilSquareIcon className="h-5 w-5 text-gray-500" />
+                    </button>
+                    <button onClick={() => handleDelete('symptom', s.id)} className="p-1 hover:bg-gray-200 rounded">
+                      <TrashIcon className="h-5 w-5 text-red-500" />
+                    </button>
+                  </div>
                 </div>
               </div>
             ))}
@@ -639,96 +418,78 @@
         )}
       </div>
 
-      {/* Modal (Add / Edit) */}
+      {/* Modal */}
       {modalOpen && (
-        <div className="fixed inset-0 bg-black/40 z-50 flex items-center justify-center p-4">
-          <div className="bg-white w-full max-w-lg rounded-lg shadow-lg p-6">
-            <div className="flex items-center justify-between mb-4">
-              <h3 className="text-lg font-semibold">{editing ? 'Edit Entry' : 'Add New Entry'}</h3>
-              <button onClick={closeModal} className="text-gray-500">Close</button>
-            </div>
-
-            <div className="space-y-3">
-              <div className="grid grid-cols-1 md:grid-cols-2 gap-3">
-                <label className="flex flex-col">
-                  <span className="text-sm text-gray-600">Date</span>
-                  <input type="date" value={form.date} onChange={e => setForm(f => ({...f, date: e.target.value}))} className="border rounded-lg px-3 py-2" />
-                </label>
-
-                <label className="flex flex-col">
-                  <span className="text-sm text-gray-600">Kind</span>
-                  <select value={form.kind} onChange={e => setForm(f => ({...f, kind: e.target.value}))} className="border rounded-lg px-3 py-2">
-                    <option value="vital">Vital</option>
-                    <option value="symptom">Symptom</option>
-                  </select>
-                </label>
+        <div className="fixed inset-0 flex items-center justify-center bg-black bg-opacity-30 z-50">
+          <div className="bg-white rounded-lg p-6 w-full max-w-lg">
+            <h3 className="text-lg font-semibold mb-4">{editing ? 'Edit Entry' : 'Add Entry'}</h3>
+
+            <div className="space-y-4">
+              <div>
+                <label className="block text-sm font-medium text-gray-700 mb-1">Date</label>
+                <input type="date" value={form.date} onChange={e => setForm(f => ({ ...f, date: e.target.value }))} className="border rounded-lg px-3 py-2 w-full" />
               </div>
 
-              {form.kind === 'vital' ? (
+              {form.kind === 'vital' && (
                 <>
-                  <label className="flex flex-col">
-                    <span className="text-sm text-gray-600">Type</span>
-                    <input value={form.type} onChange={e => setForm(f => ({...f, type: e.target.value}))} className="border rounded-lg px-3 py-2" />
-                  </label>
-
-                  <div className="grid grid-cols-1 md:grid-cols-3 gap-3">
-                    <label className="flex flex-col">
-                      <span className="text-sm text-gray-600">Value</span>
-                      <input value={form.value} onChange={e => setForm(f => ({...f, value: e.target.value}))} className="border rounded-lg px-3 py-2" placeholder="e.g. 120/80 or 72" />
-                    </label>
-
-                    <label className="flex flex-col">
-                      <span className="text-sm text-gray-600">Unit</span>
-                      <input value={form.unit} onChange={e => setForm(f => ({...f, unit: e.target.value}))} className="border rounded-lg px-3 py-2" placeholder="e.g. mmHg, bpm" />
-                    </label>
-
-                    <label className="flex flex-col">
-                      <span className="text-sm text-gray-600">Status</span>
-                      <select value={form.status || 'auto'} onChange={e => setForm(f => ({...f, status: e.target.value}))} className="border rounded-lg px-3 py-2">
-                        <option value="auto">Auto detect</option>
-                        <option value="normal">Normal</option>
-                        <option value="high">High</option>
-                        <option value="low">Low</option>
-                      </select>
-                    </label>
-                  </div>
-                </>
-              ) : (
-                <>
-                  <label className="flex flex-col">
-                    <span className="text-sm text-gray-600">Symptom</span>
-                    <input value={form.symptom} onChange={e => setForm(f => ({...f, symptom: e.target.value}))} className="border rounded-lg px-3 py-2" placeholder="e.g. Headache" />
-                  </label>
-
-                  <div className="grid grid-cols-1 md:grid-cols-2 gap-3">
-                    <label className="flex flex-col">
-                      <span className="text-sm text-gray-600">Severity</span>
-                      <select value={form.severity} onChange={e => setForm(f => ({...f, severity: e.target.value}))} className="border rounded-lg px-3 py-2">
-                        <option value="mild">Mild</option>
-                        <option value="moderate">Moderate</option>
-                        <option value="severe">Severe</option>
-                      </select>
-                    </label>
-
-                    <label className="flex flex-col">
-                      <span className="text-sm text-gray-600">Notes</span>
-                      <input value={form.notes} onChange={e => setForm(f => ({...f, notes: e.target.value}))} className="border rounded-lg px-3 py-2" placeholder="Short notes" />
-                    </label>
+                  <div>
+                    <label className="block text-sm font-medium text-gray-700 mb-1">Type</label>
+                    <input type="text" value={form.type} onChange={e => setForm(f => ({ ...f, type: e.target.value }))} className="border rounded-lg px-3 py-2 w-full" />
+                  </div>
+                  <div className="grid grid-cols-2 gap-4">
+                    <div>
+                      <label className="block text-sm font-medium text-gray-700 mb-1">Value</label>
+                      <input type="text" value={form.value} onChange={e => setForm(f => ({ ...f, value: e.target.value }))} className="border rounded-lg px-3 py-2 w-full" />
+                    </div>
+                    <div>
+                      <label className="block text-sm font-medium text-gray-700 mb-1">Unit</label>
+                      <input type="text" value={form.unit} onChange={e => setForm(f => ({ ...f, unit: e.target.value }))} className="border rounded-lg px-3 py-2 w-full" />
+                    </div>
+                  </div>
+                  <div>
+                    <label className="block text-sm font-medium text-gray-700 mb-1">Status</label>
+                    <select value={form.status} onChange={e => setForm(f => ({ ...f, status: e.target.value }))} className="border rounded-lg px-3 py-2 w-full">
+                      <option value="auto">Auto-detect</option>
+                      <option value="normal">Normal</option>
+                      <option value="high">High</option>
+                      <option value="low">Low</option>
+                      <option value="unknown">Unknown</option>
+                    </select>
                   </div>
                 </>
               )}
 
-              <div className="flex justify-end gap-2 mt-3">
-                <button onClick={closeModal} className="px-4 py-2 bg-gray-200 rounded-lg">Cancel</button>
-                <button onClick={handleSave} className="px-4 py-2 bg-blue-600 text-white rounded-lg">{editing ? 'Save changes' : 'Add entry'}</button>
-              </div>
+              {form.kind === 'symptom' && (
+                <>
+                  <div>
+                    <label className="block text-sm font-medium text-gray-700 mb-1">Symptom</label>
+                    <input type="text" value={form.symptom} onChange={e => setForm(f => ({ ...f, symptom: e.target.value }))} className="border rounded-lg px-3 py-2 w-full" />
+                  </div>
+                  <div>
+                    <label className="block text-sm font-medium text-gray-700 mb-1">Severity</label>
+                    <select value={form.severity} onChange={e => setForm(f => ({ ...f, severity: e.target.value }))} className="border rounded-lg px-3 py-2 w-full">
+                      <option value="mild">Mild</option>
+                      <option value="moderate">Moderate</option>
+                      <option value="severe">Severe</option>
+                    </select>
+                  </div>
+                  <div>
+                    <label className="block text-sm font-medium text-gray-700 mb-1">Notes</label>
+                    <textarea value={form.notes} onChange={e => setForm(f => ({ ...f, notes: e.target.value }))} className="border rounded-lg px-3 py-2 w-full" rows="3" />
+                  </div>
+                </>
+              )}
+            </div>
+
+            <div className="mt-6 flex justify-end gap-3">
+              <button onClick={closeModal} className="px-4 py-2 border rounded-lg">Cancel</button>
+              <button onClick={handleSave} className="btn-primary">Save</button>
             </div>
           </div>
         </div>
       )}
-
     </div>
-  );
-};
-
-export default HealthLogs;+  )
+}
+
+export default HealthLogs