// src/components/pharmacist/PharmacistDashboard.jsx
<<<<<<< HEAD
import React, { useState } from 'react';
import PropTypes from 'prop-types';
import { 
    ClipboardDocumentListIcon, 
    CheckCircleIcon, 
    ClockIcon,
    TruckIcon,
    CubeTransparentIcon,
    MagnifyingGlassIcon
} from '@heroicons/react/24/outline'
=======
import React from "react";
import {
  ClipboardDocumentListIcon,
  CheckCircleIcon,
  ClockIcon,
  TruckIcon,
} from "@heroicons/react/24/outline";
>>>>>>> 13c2a264

const InventoryModal = ({ onClose, inventoryData }) => {
  const [searchQuery, setSearchQuery] = useState('');
  const filteredInventory = inventoryData.filter(item =>
        item.name.toLowerCase().includes(searchQuery.toLowerCase())
  );
    
  return (
        <div className="fixed inset-0 z-50 flex items-center justify-center bg-gray-900 bg-opacity-50 transition-opacity duration-300">
            <div className="bg-white p-8 rounded-xl shadow-2xl max-w-2xl w-full transform scale-95 transition-transform duration-300">
                <div className="flex justify-between items-center mb-6">
                    <h3 className="text-xl font-bold text-gray-900">Medicine Inventory</h3>
                    <button onClick={onClose} className="text-gray-400 hover:text-gray-600 transition-colors">
                        <svg xmlns="http://www.w3.org/2000/svg" fill="none" viewBox="0 0 24 24" strokeWidth={1.5} stroke="currentColor" className="w-6 h-6">
                            <path strokeLinecap="round" strokeLinejoin="round" d="M6 18L18 6M6 6l12 12" />
                        </svg>
                    </button>
                </div>
                
                <p className="text-gray-600 mb-4">
                    A simple placeholder for your inventory management system.
                </p>

                <div className="relative mb-6">
                    <div className="absolute inset-y-0 left-0 flex items-center pl-3 pointer-events-none">
                        <MagnifyingGlassIcon className="w-5 h-5 text-gray-400" />
                    </div>
                    <input
                        type="text"
                        placeholder="Search medicines..."
                        className="w-full pl-10 pr-4 py-2 border border-gray-300 rounded-lg focus:outline-none focus:ring-2 focus:ring-blue-500 focus:border-transparent"
                        value={searchQuery}
                        onChange={(e) => setSearchQuery(e.target.value)}
                    />
                </div>
                
                <div className="max-h-[60vh] overflow-y-auto pr-2">
                    <ul className="space-y-4">
                        {filteredInventory.length > 0 ? (
                            filteredInventory.map((item) => (
                                <li key={item.id} className="p-4 bg-gray-50 rounded-lg border border-gray-200 flex items-center justify-between">
                                    <div>
                                        <p className="font-semibold text-gray-900">{item.name}</p>
                                        <p className="text-sm text-gray-600">Stock: {item.stock} {item.unit}</p>
                                        <p className="text-sm text-gray-600">Expiry: {item.expiry}</p>
                                    </div>
                                    <button className="px-4 py-2 bg-blue-600 text-white rounded-lg hover:bg-blue-700 transition-colors">
                                        Update
                                    </button>
                                </li>
                            ))
                        ) : (
                            <li className="text-center py-10 text-gray-500">No medicines found.</li>
                        )}
                    </ul>
                </div>

                <div className="flex justify-end mt-6">
                    <button onClick={onClose} className="px-5 py-2 text-gray-700 bg-gray-100 rounded-lg hover:bg-gray-200 transition-colors">
                        Close
                    </button>
                </div>
            </div>
        </div>
    );
};

InventoryModal.propTypes = {
    onClose: PropTypes.func.isRequired,
    inventoryData: PropTypes.array.isRequired,
};

const PharmacistDashboard = () => {
  const [isInventoryOpen, setIsInventoryOpen] = useState(false);
  const [searchQuery, setSearchQuery] = useState('');

  const inventoryData = [
        { id: 1, name: 'Metformin 500mg', stock: 150, unit: 'tablets', expiry: '2026-03-15' },
        { id: 2, name: 'Lisinopril 10mg', stock: 25, unit: 'tablets', expiry: '2025-08-20' },
        { id: 3, name: 'Vitamin D3', stock: 300, unit: 'capsules', expiry: '2027-01-10' },
        { id: 4, name: 'Ibuprofen 400mg', stock: 15, unit: 'tablets', expiry: '2025-09-01' },
        { id: 5, name: 'Amoxicillin 250mg', stock: 100, unit: 'capsules', expiry: '2026-11-25' },
    ];

  const stats = [
    {
      name: "Pending Orders",
      value: "12",
      icon: ClockIcon,
      color: "text-yellow-600 dark:text-yellow-400",
    },
    {
      name: "Completed Today",
      value: "28",
      icon: CheckCircleIcon,
      color: "text-green-600 dark:text-green-400",
    },
    {
      name: "Total Prescriptions",
      value: "156",
      icon: ClipboardDocumentListIcon,
      color: "text-blue-600 dark:text-blue-400",
    },
    {
      name: "Out for Delivery",
      value: "8",
      icon: TruckIcon,
      color: "text-purple-600 dark:text-purple-400",
    },
  ];

  const pendingOrders = [
    {
      id: "RX001",
      patient: "John Doe",
      doctor: "Dr. Smith",
      medicines: ["Metformin 500mg", "Lisinopril 10mg"],
      priority: "high",
      submittedAt: "2 hours ago",
    },
    {
      id: "RX002",
      patient: "Sarah Wilson",
      doctor: "Dr. Johnson",
      medicines: ["Vitamin D3", "Calcium tablets"],
      priority: "normal",
      submittedAt: "4 hours ago",
    },
    {
<<<<<<< HEAD
      id: 'RX003',
      patient: 'Michael Brown',
      doctor: 'Dr. Davis',
      medicines: ['Ibuprofen 400mg'],
      priority: 'low',
      submittedAt: '6 hours ago'
    }
  ];

  const filteredPendingOrders = pendingOrders.filter(order =>
        order.id.toLowerCase().includes(searchQuery.toLowerCase()) ||
        order.patient.toLowerCase().includes(searchQuery.toLowerCase()) ||
        order.doctor.toLowerCase().includes(searchQuery.toLowerCase())
    );

  return (
    <div className="p-8 bg-gray-50 min-h-screen font-sans antialiased">
            <style jsx="true">{`
                @import url('https://fonts.googleapis.com/css2?family=Inter:wght@400;500;600;700&display=swap');
                body {
                    font-family: 'Inter', sans-serif;
                }
            `}</style>
            <div className="flex justify-between items-center mb-6">
                <div>
                    <h2 className="text-3xl font-bold text-gray-900">Pharmacy Dashboard</h2>
                    <p className="text-gray-600 mt-1">Manage prescriptions and track inventory efficiently.</p>
                </div>
                {/* Button to open the inventory modal */}
                <button
                    onClick={() => setIsInventoryOpen(true)}
                    className="flex items-center space-x-2 px-5 py-2 bg-purple-600 text-white rounded-lg shadow-md hover:bg-purple-700 transition-colors"
                >
                    <CubeTransparentIcon className="h-5 w-5" />
                    <span>View Inventory</span>
                </button>
            </div>
=======
      id: "RX003",
      patient: "Michael Brown",
      doctor: "Dr. Davis",
      medicines: ["Ibuprofen 400mg"],
      priority: "low",
      submittedAt: "6 hours ago",
    },
  ];

  return (
    <div className="space-y-6">
      <div>
        <h2 className="text-2xl font-bold text-gray-900 dark:text-gray-100">
          Pharmacy Dashboard
        </h2>
        <p className="text-gray-600 dark:text-gray-300">
          Manage prescriptions and track orders efficiently.
        </p>
      </div>
>>>>>>> 13c2a264

      {/* Stats Grid */}
      <div className="grid grid-cols-1 md:grid-cols-2 lg:grid-cols-4 gap-6">
        {stats.map((stat) => (
          <div
            key={stat.name}
            className="bg-white dark:bg-gray-800 p-6 rounded-lg shadow-sm dark:shadow-gray-900/50 border border-gray-200 dark:border-gray-700"
          >
            <div className="flex items-center justify-between">
              <div>
                <p className="text-sm font-medium text-gray-600 dark:text-gray-300">
                  {stat.name}
                </p>
                <p className="text-2xl font-bold text-gray-900 dark:text-gray-100">
                  {stat.value}
                </p>
              </div>
              <div
                className={`p-3 rounded-lg bg-gray-100 dark:bg-gray-700 ${stat.color}`}
              >
                <stat.icon className="h-6 w-6" />
              </div>
            </div>
          </div>
        ))}
      </div>

      {/* Pending Orders */}
      <div className="bg-white dark:bg-gray-800 p-6 rounded-lg shadow-sm dark:shadow-gray-900/50 border border-gray-200 dark:border-gray-700">
        <div className="flex justify-between items-center mb-6">
<<<<<<< HEAD
          <h3 className="text-xl font-semibold text-gray-900">Pending Prescription Orders ({filteredPendingOrders.length})</h3>
                    <button className="text-blue-600 hover:text-blue-700 text-sm font-medium">
                        View All Orders
                    </button>
                </div>

                {/* NEW: The search input field */}
                <div className="relative mb-6">
                    <div className="absolute inset-y-0 left-0 flex items-center pl-3 pointer-events-none">
                        <MagnifyingGlassIcon className="w-5 h-5 text-gray-400" />
                    </div>
                    <input
                        type="text"
                        placeholder="Search by Patient, Doctor, or Order ID..."
                        className="w-full pl-10 pr-4 py-2 border border-gray-300 rounded-lg focus:outline-none focus:ring-2 focus:ring-blue-500 focus:border-transparent"
                        value={searchQuery}
                        onChange={(e) => setSearchQuery(e.target.value)}
                    />
                </div>

        <div className="space-y-4">
          {filteredPendingOrders.length > 0 ? (
                        filteredPendingOrders.map((order) => (
                            <div key={order.id} className="border border-gray-200 rounded-lg p-4 hover:border-blue-400 transition-colors">
                                <div className="flex justify-between items-start mb-3">
                                    <div className="flex items-center space-x-3">
                                        <span className="font-mono text-sm bg-gray-100 px-2 py-1 rounded">
                                            {order.id}
                                        </span>
                                        <span className={`px-2 py-1 text-xs font-medium rounded-full ${
                                            order.priority === 'high' ? 'bg-red-100 text-red-800' :
                                            order.priority === 'normal' ? 'bg-blue-100 text-blue-800' :
                                            'bg-gray-100 text-gray-800'
                                        }`}>
                                            {order.priority} priority
                                        </span>
                                    </div>
                                    <span className="text-sm text-gray-500">{order.submittedAt}</span>
                                </div>

                                <div className="grid grid-cols-1 md:grid-cols-3 gap-4 mb-4">
                                    <div>
                                        <p className="text-sm font-medium text-gray-600">Patient</p>
                                        <p className="text-gray-900">{order.patient}</p>
                                    </div>
                                    <div>
                                        <p className="text-sm font-medium text-gray-600">Prescribed by</p>
                                        <p className="text-gray-900">{order.doctor}</p>
                                    </div>
                                    <div>
                                        <p className="text-sm font-medium text-gray-600">Medicines</p>
                                        <p className="text-gray-900">{order.medicines.length} items</p>
                                    </div>
                                </div>

                                <div className="mb-4">
                                    <p className="text-sm font-medium text-gray-600 mb-2">Prescribed Medicines:</p>
                                    <div className="space-y-1">
                                        {order.medicines.map((medicine, index) => (
                                            <span key={index} className="inline-block bg-blue-50 text-blue-700 px-2 py-1 rounded-md text-sm mr-2">
                                                {medicine}
                                            </span>
                                        ))}
                                    </div>
                                </div>

                                <div className="flex justify-end space-x-3">
                                    <button className="px-4 py-2 text-gray-700 bg-gray-100 rounded-lg hover:bg-gray-200 transition-colors">
                                        Review Details
                                    </button>
                                    <button className="px-4 py-2 bg-blue-600 text-white rounded-lg hover:bg-blue-700 transition-colors">
                                        Process Order
                                    </button>
                                </div>
                            </div>
                        ))
                    ) : (
                        <div className="text-center py-10 text-gray-500">No pending orders found.</div>
                    )}
                </div>
      </div>
      {isInventoryOpen && (
                <InventoryModal
                    onClose={() => setIsInventoryOpen(false)}
                    inventoryData={inventoryData}
                />
            )}
            </div>
  )
}
=======
          <h3 className="text-lg font-semibold text-gray-900 dark:text-gray-100">
            Pending Prescription Orders
          </h3>
          <button className="text-primary-600 dark:text-primary-400 hover:text-primary-700 dark:hover:text-primary-300 text-sm font-medium">
            View All Orders
          </button>
        </div>

        <div className="space-y-4">
          {pendingOrders.map((order) => (
            <div
              key={order.id}
              className="border border-gray-200 dark:border-gray-700 rounded-lg p-4 hover:border-primary-200 dark:hover:border-primary-600 transition-colors"
            >
              <div className="flex justify-between items-start mb-3">
                <div className="flex items-center space-x-3">
                  <span className="font-mono text-sm bg-gray-100 dark:bg-gray-700 px-2 py-1 rounded text-gray-800 dark:text-gray-200">
                    {order.id}
                  </span>
                  <span
                    className={`px-2 py-1 text-xs font-medium rounded-full ${
                      order.priority === "high"
                        ? "bg-red-100 dark:bg-red-900/30 text-red-800 dark:text-red-300"
                        : order.priority === "normal"
                        ? "bg-blue-100 dark:bg-blue-900/30 text-blue-800 dark:text-blue-300"
                        : "bg-gray-100 dark:bg-gray-700 text-gray-800 dark:text-gray-300"
                    }`}
                  >
                    {order.priority} priority
                  </span>
                </div>
                <span className="text-sm text-gray-500 dark:text-gray-400">
                  {order.submittedAt}
                </span>
              </div>

              <div className="grid grid-cols-1 md:grid-cols-3 gap-4 mb-4">
                <div>
                  <p className="text-sm font-medium text-gray-600 dark:text-gray-300">
                    Patient
                  </p>
                  <p className="text-gray-900 dark:text-gray-100">
                    {order.patient}
                  </p>
                </div>
                <div>
                  <p className="text-sm font-medium text-gray-600 dark:text-gray-300">
                    Prescribed by
                  </p>
                  <p className="text-gray-900 dark:text-gray-100">
                    {order.doctor}
                  </p>
                </div>
                <div>
                  <p className="text-sm font-medium text-gray-600 dark:text-gray-300">
                    Medicines
                  </p>
                  <p className="text-gray-900 dark:text-gray-100">
                    {order.medicines.length} items
                  </p>
                </div>
              </div>

              <div className="mb-4">
                <p className="text-sm font-medium text-gray-600 dark:text-gray-300 mb-2">
                  Prescribed Medicines:
                </p>
                <div className="space-y-1">
                  {order.medicines.map((medicine, index) => (
                    <span
                      key={index}
                      className="inline-block bg-medical-50 dark:bg-medical-900/20 text-medical-700 dark:text-medical-300 px-2 py-1 rounded-md text-sm mr-2"
                    >
                      {medicine}
                    </span>
                  ))}
                </div>
              </div>

              <div className="flex justify-end space-x-3">
                <button className="px-4 py-2 text-gray-700 dark:text-gray-200 bg-gray-100 dark:bg-gray-700 rounded-lg hover:bg-gray-200 dark:hover:bg-gray-600 transition-colors">
                  Review Details
                </button>
                <button className="px-4 py-2 bg-primary-600 dark:bg-primary-500 text-white rounded-lg hover:bg-primary-700 dark:hover:bg-primary-600 transition-colors">
                  Process Order
                </button>
              </div>
            </div>
          ))}
        </div>
      </div>
    </div>
  );
};
>>>>>>> 13c2a264

export default PharmacistDashboard;<|MERGE_RESOLUTION|>--- conflicted
+++ resolved
@@ -1,5 +1,5 @@
 // src/components/pharmacist/PharmacistDashboard.jsx
-<<<<<<< HEAD
+enhance/pharmacist-ui
 import React, { useState } from 'react';
 import PropTypes from 'prop-types';
 import { 
@@ -10,7 +10,6 @@
     CubeTransparentIcon,
     MagnifyingGlassIcon
 } from '@heroicons/react/24/outline'
-=======
 import React from "react";
 import {
   ClipboardDocumentListIcon,
@@ -18,7 +17,7 @@
   ClockIcon,
   TruckIcon,
 } from "@heroicons/react/24/outline";
->>>>>>> 13c2a264
+main
 
 const InventoryModal = ({ onClose, inventoryData }) => {
   const [searchQuery, setSearchQuery] = useState('');
@@ -148,7 +147,7 @@
       submittedAt: "4 hours ago",
     },
     {
-<<<<<<< HEAD
+      enhance/pharmacist-ui
       id: 'RX003',
       patient: 'Michael Brown',
       doctor: 'Dr. Davis',
@@ -186,7 +185,6 @@
                     <span>View Inventory</span>
                 </button>
             </div>
-=======
       id: "RX003",
       patient: "Michael Brown",
       doctor: "Dr. Davis",
@@ -206,7 +204,7 @@
           Manage prescriptions and track orders efficiently.
         </p>
       </div>
->>>>>>> 13c2a264
+    main
 
       {/* Stats Grid */}
       <div className="grid grid-cols-1 md:grid-cols-2 lg:grid-cols-4 gap-6">
@@ -237,7 +235,7 @@
       {/* Pending Orders */}
       <div className="bg-white dark:bg-gray-800 p-6 rounded-lg shadow-sm dark:shadow-gray-900/50 border border-gray-200 dark:border-gray-700">
         <div className="flex justify-between items-center mb-6">
-<<<<<<< HEAD
+        enhance/pharmacist-ui
           <h3 className="text-xl font-semibold text-gray-900">Pending Prescription Orders ({filteredPendingOrders.length})</h3>
                     <button className="text-blue-600 hover:text-blue-700 text-sm font-medium">
                         View All Orders
@@ -328,7 +326,6 @@
             </div>
   )
 }
-=======
           <h3 className="text-lg font-semibold text-gray-900 dark:text-gray-100">
             Pending Prescription Orders
           </h3>
@@ -423,6 +420,6 @@
     </div>
   );
 };
->>>>>>> 13c2a264
+main
 
 export default PharmacistDashboard;