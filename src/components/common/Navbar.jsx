--- conflicted
+++ resolved
@@ -3,12 +3,11 @@
 import { Bars3Icon, MoonIcon, SunIcon } from "@heroicons/react/24/outline";
 import { useTheme } from "../../contexts/ThemeContext";
 import { useAuth } from "../../contexts/AuthContext";
-<<<<<<< HEAD
+
 import Contributor from "./Contributor";
 import { useNavigate } from "react-router-dom";
-=======
+
 import useScrollSpy from "../../hooks/useScrollSpy";
->>>>>>> dfaa9023
 
 const Navbar = () => {
   const [isMobileMenuOpen, setIsMobileMenuOpen] = useState(false);
@@ -41,9 +40,15 @@
     <nav className="fixed top-0 w-full bg-white/95 dark:bg-gray-900/95 backdrop-blur-lg border-b border-gray-200/50 dark:border-gray-800/50 z-50 shadow-sm">
       <div className="max-w-7xl mx-auto px-4 sm:px-6 lg:px-8">
         <div className="flex justify-between items-center h-16">
-          {/* Logo */}
-<<<<<<< HEAD
-          <a key="Home" href="#home">
+          {/* Logo with smooth scroll functionality */}
+          <a
+            key="Home"
+            href="#home"
+            onClick={(e) => {
+              e.preventDefault();
+              document.getElementById('home')?.scrollIntoView({ behavior: 'smooth' });
+            }}
+          >   
             <div className="flex items-center">
               <div className="w-10 h-10">
                 <img
@@ -58,47 +63,24 @@
               >
                 CareSync
               </span>
-=======
-          <a
-                key="Home"
-                href="#home"
-                onClick={(e) => {
-                  e.preventDefault();
-                  document.getElementById('home')?.scrollIntoView({ behavior: 'smooth' });
-                }}
-          >   
-          <div className="flex items-center">
-            <div className="w-10 h-10">
-              <img
-                src="/CareSync-Logo.png"
-                alt="CareSync Logo"
-                className="w-full h-full"
-              />
->>>>>>> dfaa9023
             </div>
           </a>
 
-          {/* Desktop Menu */}
+          {/* Desktop Menu with scroll spy functionality */}
           <div className="hidden md:flex items-center space-x-8">
             {menuItems.map((item) => (
               <a
-<<<<<<< HEAD
-                key={item}
-                href={
-                  item === "Contact"
-                    ? "#contact-form"
-                    : `#${item.toLowerCase()}`
-                }
-                className="relative text-gray-600 dark:text-gray-300 hover:text-emerald-600 dark:hover:text-emerald-400 transition-colors font-medium group"
-=======
                 key={item.id}
                 href={`#${item.id}`}
+                onClick={(e) => {
+                  e.preventDefault();
+                  document.getElementById(item.id)?.scrollIntoView({ behavior: 'smooth' });
+                }}
                 className={`relative transition-all duration-300 font-medium group px-2 py-1 rounded-md ${
                   activeSection === item.id
                     ? "text-emerald-600 dark:text-emerald-400 font-semibold drop-shadow-sm bg-emerald-50 dark:bg-emerald-900/20"
                     : "text-gray-600 dark:text-gray-300 hover:text-emerald-600 dark:hover:text-emerald-400 hover:bg-gray-50 dark:hover:bg-gray-800/50"
                 }`}
->>>>>>> dfaa9023
               >
                 {item.name}
                 <span 
@@ -112,6 +94,7 @@
               </a>
             ))}
           </div>
+
 
           {/* Mobile Menu Button */}
           <div className="md:hidden">
