const express= require("express");
const http = require("http");
const { Server } = require("socket.io");
const cors= require("cors")
const morgan= require("morgan")
const dotenv= require("dotenv")
const connectDB = require("./config/db")
const authRoutes= require("./routes/authRoutes")
const messageRoutes = require("./routes/messageRoutes")
const {notFound, errorHandler}= require("./middleware/error")
const { handleSocketConnection } = require("./controllers/socketController")

dotenv.config();
connectDB();

const app= express();
const server = http.createServer(app);

const io = new Server(server, {
  cors: {
    origin: "http://localhost:3000",
    methods: ["GET", "POST"],
    credentials: true
  }
});

handleSocketConnection(io);

<<<<<<< HEAD
app.use(express.json());
app.use(cors());
app.use(morgan("dev"));

=======
// Global input validation middleware
app.use(express.json({ limit: '10mb' })); // Limit JSON body size
app.use(express.urlencoded({ extended: true, limit: '10mb' })); // Limit URL encoded body size

// Custom input sanitization middleware
app.use((req, res, next) => {
    // Sanitize request body
    if (req.body && typeof req.body === 'object') {
        sanitizeObject(req.body);
    }
    
    // Sanitize query parameters
    if (req.query && typeof req.query === 'object') {
        sanitizeObject(req.query);
    }
    
    // Validate content type
    if (req.method !== 'GET' && !req.is('json') && !req.is('application/x-www-form-urlencoded')) {
        return res.status(415).json({
            success: false,
            message: 'Unsupported content type. Please use application/json'
        });
    }
    
    next();
});

// CORS configuration (restrictive)
app.use(cors({
    origin: process.env.ALLOWED_ORIGINS?.split(',') || ['http://localhost:3000'],
    credentials: true,
    methods: ['GET', 'POST', 'PUT', 'DELETE', 'PATCH'],
    allowedHeaders: ['Content-Type', 'Authorization', 'X-Requested-With']
}));

app.use(morgan("dev")); //log requests in console

// Input validation helper functions
function sanitizeObject(obj) {
    for (const key in obj) {
        if (typeof obj[key] === 'string') {
            // Remove potential XSS vectors
            obj[key] = obj[key]
                .replace(/<script\b[^<]*(?:(?!<\/script>)<[^<]*)*<\/script>/gi, '')
                .replace(/javascript:/gi, '')
                .replace(/on\w+\s*=/gi, '')
                .trim();
        } else if (typeof obj[key] === 'object' && obj[key] !== null) {
            sanitizeObject(obj[key]);
        }
    }
}

// Rate limiting middleware (basic implementation)
const requestCounts = new Map();
const RATE_LIMIT_WINDOW = 15 * 60 * 1000; // 15 minutes
const MAX_REQUESTS = 100;

app.use((req, res, next) => {
    const key = req.ip;
    const now = Date.now();
    
    if (!requestCounts.has(key)) {
        requestCounts.set(key, { count: 1, resetTime: now + RATE_LIMIT_WINDOW });
    } else {
        const userData = requestCounts.get(key);
        if (now > userData.resetTime) {
            userData.count = 1;
            userData.resetTime = now + RATE_LIMIT_WINDOW;
        } else {
            userData.count++;
            if (userData.count > MAX_REQUESTS) {
                return res.status(429).json({
                    success: false,
                    message: 'Too many requests, please try again later'
                });
            }
        }
    }
    
    next();
});

// simple health route check server alive
>>>>>>> 51c8e512
app.get("/health", (req, res) => {
    res.json({status: "backend is running"});
});

app.use("/api/auth", authRoutes);
app.use("/api/messages", messageRoutes);

app.use(notFound);
app.use(errorHandler);

const PORT = process.env.PORT || 5000;
server.listen(PORT, () => console.log(`Server running on port ${PORT} with Socket.IO`));<|MERGE_RESOLUTION|>--- conflicted
+++ resolved
@@ -18,7 +18,7 @@
 
 const io = new Server(server, {
   cors: {
-    origin: "http://localhost:3000",
+    origin: "http://localhost:3002",
     methods: ["GET", "POST"],
     credentials: true
   }
@@ -26,97 +26,10 @@
 
 handleSocketConnection(io);
 
-<<<<<<< HEAD
 app.use(express.json());
 app.use(cors());
 app.use(morgan("dev"));
 
-=======
-// Global input validation middleware
-app.use(express.json({ limit: '10mb' })); // Limit JSON body size
-app.use(express.urlencoded({ extended: true, limit: '10mb' })); // Limit URL encoded body size
-
-// Custom input sanitization middleware
-app.use((req, res, next) => {
-    // Sanitize request body
-    if (req.body && typeof req.body === 'object') {
-        sanitizeObject(req.body);
-    }
-    
-    // Sanitize query parameters
-    if (req.query && typeof req.query === 'object') {
-        sanitizeObject(req.query);
-    }
-    
-    // Validate content type
-    if (req.method !== 'GET' && !req.is('json') && !req.is('application/x-www-form-urlencoded')) {
-        return res.status(415).json({
-            success: false,
-            message: 'Unsupported content type. Please use application/json'
-        });
-    }
-    
-    next();
-});
-
-// CORS configuration (restrictive)
-app.use(cors({
-    origin: process.env.ALLOWED_ORIGINS?.split(',') || ['http://localhost:3000'],
-    credentials: true,
-    methods: ['GET', 'POST', 'PUT', 'DELETE', 'PATCH'],
-    allowedHeaders: ['Content-Type', 'Authorization', 'X-Requested-With']
-}));
-
-app.use(morgan("dev")); //log requests in console
-
-// Input validation helper functions
-function sanitizeObject(obj) {
-    for (const key in obj) {
-        if (typeof obj[key] === 'string') {
-            // Remove potential XSS vectors
-            obj[key] = obj[key]
-                .replace(/<script\b[^<]*(?:(?!<\/script>)<[^<]*)*<\/script>/gi, '')
-                .replace(/javascript:/gi, '')
-                .replace(/on\w+\s*=/gi, '')
-                .trim();
-        } else if (typeof obj[key] === 'object' && obj[key] !== null) {
-            sanitizeObject(obj[key]);
-        }
-    }
-}
-
-// Rate limiting middleware (basic implementation)
-const requestCounts = new Map();
-const RATE_LIMIT_WINDOW = 15 * 60 * 1000; // 15 minutes
-const MAX_REQUESTS = 100;
-
-app.use((req, res, next) => {
-    const key = req.ip;
-    const now = Date.now();
-    
-    if (!requestCounts.has(key)) {
-        requestCounts.set(key, { count: 1, resetTime: now + RATE_LIMIT_WINDOW });
-    } else {
-        const userData = requestCounts.get(key);
-        if (now > userData.resetTime) {
-            userData.count = 1;
-            userData.resetTime = now + RATE_LIMIT_WINDOW;
-        } else {
-            userData.count++;
-            if (userData.count > MAX_REQUESTS) {
-                return res.status(429).json({
-                    success: false,
-                    message: 'Too many requests, please try again later'
-                });
-            }
-        }
-    }
-    
-    next();
-});
-
-// simple health route check server alive
->>>>>>> 51c8e512
 app.get("/health", (req, res) => {
     res.json({status: "backend is running"});
 });
