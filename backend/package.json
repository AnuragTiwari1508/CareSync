{
  "name": "backend",
  "version": "1.0.0",
  "main": "server.js",
  "scripts": {
    "start": "node server.js",
    "dev": "nodemon server.js"
  },
  "keywords": [],
  "author": "",
  "license": "ISC",
  "description": "",
  "dependencies": {
    "bcryptjs": "^3.0.2",
    "cors": "^2.8.5",
    "crypto": "^1.0.1",
    "dotenv": "^17.2.1",
    "express": "^5.1.0",
    "express-validator": "^7.2.1",
    "jsonwebtoken": "^9.0.2",
    "mongoose": "^8.17.1",
    "morgan": "^1.10.1",
<<<<<<< HEAD
    "nodemailer": "^6.10.0"
=======
    "socket.io": "^4.8.1"
>>>>>>> 57b90428
  },
  "devDependencies": {
    "nodemon": "^3.1.10"
  }
}<|MERGE_RESOLUTION|>--- conflicted
+++ resolved
@@ -20,11 +20,8 @@
     "jsonwebtoken": "^9.0.2",
     "mongoose": "^8.17.1",
     "morgan": "^1.10.1",
-<<<<<<< HEAD
     "nodemailer": "^6.10.0"
-=======
     "socket.io": "^4.8.1"
->>>>>>> 57b90428
   },
   "devDependencies": {
     "nodemon": "^3.1.10"
