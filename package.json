--- conflicted
+++ resolved
@@ -22,11 +22,11 @@
     "react-calendar": "^6.0.0",
     "react-countup": "^6.5.3",
     "react-dom": "^19.1.0",
-<<<<<<< HEAD
+
     "react-icons": "^5.5.0",
-=======
+
     "react-hot-toast": "^2.5.2",
->>>>>>> 44c49d99
+
     "react-router-dom": "^7.7.0",
     "react-simple-typewriter": "^5.0.1",
     "socket.io-client": "^4.8.1"
